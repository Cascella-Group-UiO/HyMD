import os
import argparse
import h5py


def h5md_to_input(h5md_file, old_input, frame, out_path=None, overwrite=False):
    if out_path is None:
        out_path = os.path.join(
            os.path.abspath(os.path.dirname(old_input)),
            os.path.split(old_input)[-1] + "_new",
        )
    if os.path.exists(out_path) and not overwrite:
        error_str = (
            f"The specified output file {out_path} already exists. "
            f'use overwrite=True ("-f" flag) to overwrite.'
        )
        raise FileExistsError(error_str)

    f_in = h5py.File(old_input, "r")
    f_out = h5py.File(out_path, "w")
    new_values = h5py.File(h5md_file, "r")

    for k, v in f_in.attrs.items():
        f_out.attrs[k] = v

    for k in f_in.keys():
        f_in.copy(k, f_out)

<<<<<<< HEAD
    #Prompting if box key is existing already
    if not 'box' in f_in.keys():
        print('No box information in old_input')
    # Updating box in f_out
    #f_out['box'] = new_values['particles/all/box/edges/value'][frame]

    in_steps = new_values['particles/all/position/step']
    in_time = new_values['particles/all/position/time']
=======
    in_steps = new_values["particles/all/position/step"]
    in_time = new_values["particles/all/position/time"]
>>>>>>> 2fd37ece

    n_frames = len(in_steps)
    if frame >= n_frames:
        raise ValueError(
            f"File {h5md_file} only contains {n_frames} frames, cannot "
            f"extract frame #{frame}"
        )
    if frame < 0:
        if n_frames + frame < 0:
            raise ValueError(
                f"File {h5md_file} only contains {n_frames} frames, cannot "
                f"extract frame #{-frame} from the end"
            )
        frame_ = n_frames + frame
        print(
            f"Extracting frame #{frame_} (simulation step {in_steps[frame]} "
            f"at time {in_time[frame]} ps)"
        )

    new_positions = new_values["particles/all/position/value"][frame, :, :]
    f_out["coordinates"][:, :] = new_positions
    if "particles/all/velocity" in new_values:
        new_velocities = new_values["particles/all/velocity/value"][frame, :, :]
        f_out["velocities"][:, :] = new_velocities

    f_in.close()
    f_out.close()
    new_values.close()


if __name__ == "__main__":
    description = "Convert .h5md files to the hymd input format"
    parser = argparse.ArgumentParser(description=description)
    parser.add_argument("h5md_file", type=str, help="input .H5MD file name")
    parser.add_argument("old_input_file", type=str, help="previous .H5 file name")
    parser.add_argument(
        "--out",
        type=str,
        default=None,
        dest="out_path",
        metavar="file name",
        help="output hymd HDF5 file name",
    )
    parser.add_argument(
        "--frame", type=int, default=-1, help="the frame number to extract"
    )
    parser.add_argument(
        "-f",
        action="store_true",
        default=False,
        dest="force",
        help="overwrite existing output file",
    )
    args = parser.parse_args()

    h5md_to_input(
        args.h5md_file,
        args.old_input_file,
        args.frame,
        overwrite=args.force,
        out_path=args.out_path,
    )<|MERGE_RESOLUTION|>--- conflicted
+++ resolved
@@ -26,19 +26,8 @@
     for k in f_in.keys():
         f_in.copy(k, f_out)
 
-<<<<<<< HEAD
-    #Prompting if box key is existing already
-    if not 'box' in f_in.keys():
-        print('No box information in old_input')
-    # Updating box in f_out
-    #f_out['box'] = new_values['particles/all/box/edges/value'][frame]
-
-    in_steps = new_values['particles/all/position/step']
-    in_time = new_values['particles/all/position/time']
-=======
     in_steps = new_values["particles/all/position/step"]
     in_time = new_values["particles/all/position/time"]
->>>>>>> 2fd37ece
 
     n_frames = len(in_steps)
     if frame >= n_frames:
