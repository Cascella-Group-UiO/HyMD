subroutine caf_d(f, r, box, a, b, c, t0, k, energy, angle_pr)
    ! Compute three-particle bond forces and energy
    !
    ! Parameters
    ! ---------
    ! f : (N,D) numpy.ndarray
    !     Forces for N particles in D dimensions. Changed in place.
    ! r : (N,D) numpy.ndarray
    !     Positions for N particles in D dimensions.
    ! box : (D,) numpy.ndarray
    !     D-dimensional simulation box size.
    ! a : (M,) numpy.ndarray
    !     Index of particle 1 for M individual three-particle bonds.
    ! b : (M,) numpy.ndarray
    !     Index of particle 2 for M individual three-particle bonds.
    ! c : (M,) numpy.ndarray
    !     Index of particle 3 for M individual three-particle bonds.
    ! t0 : (M,) numpy.ndarray
    !     Equilibrium bond angle for M individual three-particle bonds.
    ! k : (M,) numpy.ndarray
    !     Bond strength for M individual three-particle bonds.
    !
    ! Returns
    ! -------
    ! energy : float
    !     Total energy of all two-particle bonds.
    !
    implicit none

    real(8), dimension(:,:),     intent(inout)  :: f
    real(8), dimension(:,:),     intent(in)     :: r
    real(8), dimension(:),       intent(in)     :: box
    integer, dimension(:),       intent(in)     :: a
    integer, dimension(:),       intent(in)     :: b
    integer, dimension(:),       intent(in)     :: c
    real(8), dimension(:),       intent(in)     :: t0
    real(8), dimension(:),       intent(in)     :: k
    real(8),                    intent(out)     :: energy
    real(8), dimension(3),   intent(out)    :: angle_pr

    integer :: ind, aa, bb, cc
    real(8) :: ra_x, ra_y, ra_z, rc_x, rc_y, rc_z
    real(8) :: ea_x, ea_y, ea_z, ec_x, ec_y, ec_z
    real(8) :: fa_x, fa_y, fa_z, fc_x, fc_y, fc_z
    real(8) :: d, ff, bx, by, bz, xsinph, xra, xrc
    real(8) :: xrasin, xrcsin
    real(8) :: cosphi, cosphi2, theta

    energy = 0.0d00
    angle_pr = 0.0d00
    f = 0.0d00

    bx = 1.0d0 / box(1)
    by = 1.0d0 / box(2)
    bz = 1.0d0 / box(3)

    do ind = 1, size(a)
      aa = a(ind) + 1
      bb = b(ind) + 1
      cc = c(ind) + 1

      ra_x = r(aa, 1) - r(bb, 1)
      ra_y = r(aa, 2) - r(bb, 2)
      ra_z = r(aa, 3) - r(bb, 3)
      ra_x = ra_x - box(1) * nint(ra_x * bx)
      ra_y = ra_y - box(2) * nint(ra_y * by)
      ra_z = ra_z - box(3) * nint(ra_z * bz)

      rc_x = r(cc, 1) - r(bb, 1)
      rc_y = r(cc, 2) - r(bb, 2)
      rc_z = r(cc, 3) - r(bb, 3)
      rc_x = rc_x - box(1) * nint(rc_x * bx)
      rc_y = rc_y - box(2) * nint(rc_y * by)
      rc_z = rc_z - box(3) * nint(rc_z * bz)

      xra = 1.0d0 / sqrt(ra_x * ra_x + ra_y * ra_y + ra_z * ra_z)
      xrc = 1.0d0 / sqrt(rc_x * rc_x + rc_y * rc_y + rc_z * rc_z)

      ea_x = ra_x * xra
      ea_y = ra_y * xra
      ea_z = ra_z * xra

      ec_x = rc_x * xrc
      ec_y = rc_y * xrc
      ec_z = rc_z * xrc

      cosphi = ea_x * ec_x + ea_y * ec_y + ea_z * ec_z
      cosphi2 = cosphi * cosphi

      if (cosphi2 < 1.0) then
        theta = acos(cosphi)
        xsinph = 1.0d0 / sqrt(1.0d0 - cosphi2)

        d = theta - t0(ind)
        ff = - k(ind) * d

        xrasin = xra * xsinph * ff
        xrcsin = xrc * xsinph * ff

        fa_x = (ea_x * cosphi - ec_x) * xrasin
        fa_y = (ea_y * cosphi - ec_y) * xrasin
        fa_z = (ea_z * cosphi - ec_z) * xrasin

        fc_x = (ec_x * cosphi - ea_x) * xrcsin
        fc_y = (ec_y * cosphi - ea_y) * xrcsin
        fc_z = (ec_z * cosphi - ea_z) * xrcsin

        f(aa, 1) = f(aa, 1) + fa_x
        f(aa, 2) = f(aa, 2) + fa_y
        f(aa, 3) = f(aa, 3) + fa_z

        f(cc, 1) = f(cc, 1) + fc_x
        f(cc, 2) = f(cc, 2) + fc_y
        f(cc, 3) = f(cc, 3) + fc_z

        f(bb, 1) = f(bb, 1) - (fa_x + fc_x)
        f(bb, 2) = f(bb, 2) - (fa_y + fc_y)
        f(bb, 3) = f(bb, 3) - (fa_z + fc_z)

<<<<<<< HEAD
        energy = energy - 0.5d0 * ff * d
=======
        xrasin = -ff / (norm_a * sinphi)
        xrcsin = -ff / (norm_c * sinphi)
        ! d theta / d cos(theta) * d cos(theta) / dr
        fa = (ec - cosphi * ea) * xrasin
        fc = (ea - cosphi * ec) * xrcsin
>>>>>>> 4b9f75fd

        angle_pr(1) = angle_pr(1) + (fa_x * ra_x) + (fc_x * rc_x)
        angle_pr(2) = angle_pr(2) + (fa_y * ra_y) + (fc_y * rc_y)
        angle_pr(3) = angle_pr(3) + (fa_z * ra_z) + (fc_z * rc_z)

      end if
    end do
end subroutine<|MERGE_RESOLUTION|>--- conflicted
+++ resolved
@@ -35,102 +35,57 @@
     integer, dimension(:),       intent(in)     :: c
     real(8), dimension(:),       intent(in)     :: t0
     real(8), dimension(:),       intent(in)     :: k
-    real(8),                    intent(out)     :: energy
-    real(8), dimension(3),   intent(out)    :: angle_pr
+    real(8),                     intent(out)    :: energy
+    real(8), dimension(3),       intent(out)    :: angle_pr
 
     integer :: ind, aa, bb, cc
-    real(8) :: ra_x, ra_y, ra_z, rc_x, rc_y, rc_z
-    real(8) :: ea_x, ea_y, ea_z, ec_x, ec_y, ec_z
-    real(8) :: fa_x, fa_y, fa_z, fc_x, fc_y, fc_z
-    real(8) :: d, ff, bx, by, bz, xsinph, xra, xrc
+    real(8), dimension(3) :: ra, rc, ea, ec, fa, fc
+    real(8) :: d, ff, xsinph, norm_a, norm_c
     real(8) :: xrasin, xrcsin
-    real(8) :: cosphi, cosphi2, theta
+    real(8) :: cosphi, cosphi2, sinphi, theta
 
     energy = 0.0d00
     angle_pr = 0.0d00
     f = 0.0d00
-
-    bx = 1.0d0 / box(1)
-    by = 1.0d0 / box(2)
-    bz = 1.0d0 / box(3)
 
     do ind = 1, size(a)
       aa = a(ind) + 1
       bb = b(ind) + 1
       cc = c(ind) + 1
 
-      ra_x = r(aa, 1) - r(bb, 1)
-      ra_y = r(aa, 2) - r(bb, 2)
-      ra_z = r(aa, 3) - r(bb, 3)
-      ra_x = ra_x - box(1) * nint(ra_x * bx)
-      ra_y = ra_y - box(2) * nint(ra_y * by)
-      ra_z = ra_z - box(3) * nint(ra_z * bz)
+      ra = r(aa, :) - r(bb, :)
+      rc = r(cc, :) - r(bb, :)
 
-      rc_x = r(cc, 1) - r(bb, 1)
-      rc_y = r(cc, 2) - r(bb, 2)
-      rc_z = r(cc, 3) - r(bb, 3)
-      rc_x = rc_x - box(1) * nint(rc_x * bx)
-      rc_y = rc_y - box(2) * nint(rc_y * by)
-      rc_z = rc_z - box(3) * nint(rc_z * bz)
+      ra = ra - box * nint(ra / box)
+      rc = rc - box * nint(rc / box)
 
-      xra = 1.0d0 / sqrt(ra_x * ra_x + ra_y * ra_y + ra_z * ra_z)
-      xrc = 1.0d0 / sqrt(rc_x * rc_x + rc_y * rc_y + rc_z * rc_z)
+      norm_a = norm2(ra)
+      norm_c = norm2(rc)
+      ea = ra / norm_a
+      ec = rc / norm_c
 
-      ea_x = ra_x * xra
-      ea_y = ra_y * xra
-      ea_z = ra_z * xra
-
-      ec_x = rc_x * xrc
-      ec_y = rc_y * xrc
-      ec_z = rc_z * xrc
-
-      cosphi = ea_x * ec_x + ea_y * ec_y + ea_z * ec_z
+      cosphi = dot_product(ea, ec)
       cosphi2 = cosphi * cosphi
 
       if (cosphi2 < 1.0) then
         theta = acos(cosphi)
-        xsinph = 1.0d0 / sqrt(1.0d0 - cosphi2)
+        sinphi = sin(theta)
 
         d = theta - t0(ind)
-        ff = - k(ind) * d
+        ff = k(ind) * d
 
-        xrasin = xra * xsinph * ff
-        xrcsin = xrc * xsinph * ff
-
-        fa_x = (ea_x * cosphi - ec_x) * xrasin
-        fa_y = (ea_y * cosphi - ec_y) * xrasin
-        fa_z = (ea_z * cosphi - ec_z) * xrasin
-
-        fc_x = (ec_x * cosphi - ea_x) * xrcsin
-        fc_y = (ec_y * cosphi - ea_y) * xrcsin
-        fc_z = (ec_z * cosphi - ea_z) * xrcsin
-
-        f(aa, 1) = f(aa, 1) + fa_x
-        f(aa, 2) = f(aa, 2) + fa_y
-        f(aa, 3) = f(aa, 3) + fa_z
-
-        f(cc, 1) = f(cc, 1) + fc_x
-        f(cc, 2) = f(cc, 2) + fc_y
-        f(cc, 3) = f(cc, 3) + fc_z
-
-        f(bb, 1) = f(bb, 1) - (fa_x + fc_x)
-        f(bb, 2) = f(bb, 2) - (fa_y + fc_y)
-        f(bb, 3) = f(bb, 3) - (fa_z + fc_z)
-
-<<<<<<< HEAD
-        energy = energy - 0.5d0 * ff * d
-=======
         xrasin = -ff / (norm_a * sinphi)
         xrcsin = -ff / (norm_c * sinphi)
         ! d theta / d cos(theta) * d cos(theta) / dr
         fa = (ec - cosphi * ea) * xrasin
         fc = (ea - cosphi * ec) * xrcsin
->>>>>>> 4b9f75fd
 
-        angle_pr(1) = angle_pr(1) + (fa_x * ra_x) + (fc_x * rc_x)
-        angle_pr(2) = angle_pr(2) + (fa_y * ra_y) + (fc_y * rc_y)
-        angle_pr(3) = angle_pr(3) + (fa_z * ra_z) + (fc_z * rc_z)
+        f(aa, :) = f(aa, :) - fa
+        f(cc, :) = f(cc, :) - fc
+        f(bb, :) = f(bb, :) + fa + fc
 
+        energy = energy + 0.5d0 * ff * d
+        angle_pr = angle_pr - (fa * ra) - (fc * rc)
       end if
     end do
 end subroutine