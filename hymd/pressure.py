import logging
import numpy as np
from mpi4py import MPI
from logger import Logger
import sympy
from field import comp_laplacian

def comp_pressure(
        phi,
        phi_gradient,
        hamiltonian,
        velocities,
        config,
        phi_fourier,
        phi_laplacian,
        phi_transfer,
<<<<<<< HEAD
        phi_grad_lap_fourier,
        phi_grad_lap,
=======
>>>>>>> 93c4c5f1
        args,
        bond_forces,
        angle_forces,
        positions,
        bond_pr,
        angle_pr,
        comm=MPI.COMM_WORLD
):
    rank = comm.Get_rank()
    size = comm.Get_size()

    V = np.prod(config.box_size)
    n_mesh__cells = np.prod(np.full(3, config.mesh_size))
    volume_per_cell = V / n_mesh__cells
    w = hamiltonian.w(phi) * volume_per_cell
    w1 = 0.0
    if config.squaregradient:
        w1 = hamiltonian.w1(phi_gradient) * volume_per_cell


    #Kinetic term
    kinetic_energy = 0.5 * config.mass * np.sum(velocities ** 2)
    p_kin = 2/(3*V)*kinetic_energy

    #Term 1
    p0 = -1/V * np.sum(w)
  
    #Term 2
    V_bar_tuple = [
        hamiltonian.V_bar[k](phi) for k in range(config.n_types)
    ]
    V_bar = [sum(list(V_bar_tuple[i])) for i in range(len(V_bar_tuple))]

    p1 = [
        1/V
        * V_bar[i]
        * phi[i] * volume_per_cell for i in range(config.n_types)
    ]
    p1 = [np.sum(p1[i].value) for i in range(config.n_types)]
    p1 = np.sum(p1)
    
    #Term 3
    comp_laplacian(
            phi_fourier,
            phi_transfer,
            phi_laplacian,
<<<<<<< HEAD
            phi_grad_lap_fourier,
            phi_grad_lap,
            hamiltonian,
=======
>>>>>>> 93c4c5f1
            config,
            )

    p2x = [
        1/V * config.sigma**2 * V_bar[i] * phi_laplacian[i][0] * volume_per_cell for i in range(config.n_types)
    ]
    p2y = [
        1/V * config.sigma**2 * V_bar[i] * phi_laplacian[i][1] * volume_per_cell for i in range(config.n_types)
    ]
    p2z = [
        1/V * config.sigma**2 * V_bar[i] * phi_laplacian[i][2] * volume_per_cell for i in range(config.n_types)
    ]

    #square gradient
    p_w1_0 = 0.0
    p_w1_1 = [0.0, 0.0, 0.0]
    p_w1_2 = [0.0, 0.0, 0.0]
<<<<<<< HEAD
    if config.squaregradient:
        p_w1_0 = 1/V * np.sum(w1)
        #p_w1_1 and p_w1_2
        config.K_coupl_type_dictionary = {
            tuple(sorted([c.atom_1, c.atom_2])): c.squaregradient_energy
            for c in config.K_coupl
        }
        type_to_name_map=config.type_to_name_map
        for d in range(3):
            for i in range(config.n_types):
                for j in range(config.n_types):
                    ni = type_to_name_map[i]
                    nj = type_to_name_map[j]
                    names = sorted([ni, nj])
                    if ni!=nj:
                        c = config.K_coupl_type_dictionary[tuple(names)]
                    else:
                        c = 0

                    p_w1_1[d] += 1/V * c / config.rho_0   \
                                 * phi_gradient[i][d] * phi_gradient[j][d] * volume_per_cell
                    for d_dot in range(3):
                        #This contains a gradient of the laplacian <- anisotropic also
                        p_w1_2[d] += 1/V * config.sigma**2 * c / config.rho_0    \
                                     * phi_gradient[i][d_dot] * phi_grad_lap[j][d][d_dot] * volume_per_cell
        for d in range(3):
            p_w1_1[d] = np.sum(p_w1_1[d])
            p_w1_2[d] = np.sum(p_w1_2[d])

=======
>>>>>>> 93c4c5f1
    p2x = [np.sum(p2x[i].value) for i in range(config.n_types)]
    p2y = [np.sum(p2y[i].value) for i in range(config.n_types)]
    p2z = [np.sum(p2z[i].value) for i in range(config.n_types)]
    p2x = np.sum(p2x)
    p2y = np.sum(p2y)
    p2z = np.sum(p2z)

    #Bonded force term: linking 2 particles
    p_bond  = {
             'x': bond_pr[0]/V,
             'y': bond_pr[1]/V,
             'z': bond_pr[2]/V
             }

    #Angle force term: linking 3 particles
    p_angle =  {
             'x': angle_pr[0]/V,
             'y': angle_pr[1]/V,
             'z': angle_pr[2]/V
             }

    #Dihedral angle force term: linking 4 atoms
    p_dihedral = {
              'x': 0.0,                                              
              'y': 0.0,
              'z': 0.0
                  } 
    
    #Add formal parameter dihedral_forces as: comp_pressure(..., dihedral_forces)
    #Define dictionary:
    #forces = {                                                                                                         
    #          'x': dihedral_forces[:,0],                                                                                    
    #          'y': dihedral_forces[:,1],                                                                                    
    #          'z': dihedral_forces[:,2]                                                                                     
    #           }                                                                                                         
    # Compute the pressure due to dihedrals as:                                                                                                                     
    #p_dihedral = {
    #          'x': np.sum( np.multiply(forces['x'],positions[:,0]) )*(1/V),                                              
    #          'y': np.sum( np.multiply(forces['y'],positions[:,1]) )*(1/V),                                              
    #          'z': np.sum( np.multiply(forces['z'],positions[:,2]) )*(1/V)                                               
    #              } 



    #Total pressure in x, y, z
    p_tot = {
        'x': p_kin + p0 + p1 + p2x + p_w1_0 + p_w1_1[0] + p_w1_2[0] + p_bond['x'] + p_angle['x'] + p_dihedral['x'],
        'y': p_kin + p0 + p1 + p2y + p_w1_0 + p_w1_1[1] + p_w1_2[1] + p_bond['y'] + p_angle['y'] + p_dihedral['y'],
        'z': p_kin + p0 + p1 + p2z + p_w1_0 + p_w1_1[2] + p_w1_2[2] + p_bond['z'] + p_angle['z'] + p_dihedral['z']
            }

    return_value = [
                p_kin,p0,p1,                                                  #0-2
                p2x,p2y,p2z,                                                  #3-5
                p_w1_0,                                                       #6
                p_w1_1[0], p_w1_2[0], p_w1_1[1], p_w1_2[1], p_w1_1[2], p_w1_2[2],#7-12
                p_bond['x'], p_bond['y'], p_bond['z'],                        #13-15
                p_angle['x'], p_angle['y'], p_angle['z'],                     #16-18
                p_dihedral['x'], p_dihedral['y'], p_dihedral['z'],            #19-21
                p_tot['x'], p_tot['y'], p_tot['z']                            #22-24
    ]
    return_value = [comm.allreduce(_, MPI.SUM) for _ in return_value]
    #Total pressure across all ranks

    if config.barostat:
        beta = 4.6 * 10**(-5) #bar^(-1) #isothermal compressibility of water
        if config.barostat == 'semiisotropic':
            #L: Lateral; N: Normal
            [PL, PN] = [0, 0]
            PL = (return_value[-3] + return_value[-2])/2
            PN = return_value[-1]
            alphaL = 1 - config.time_step / config.tau_p * beta * (config.target_pressure - PL)
            alphaN = 1 - config.time_step / config.tau_p * beta * (config.target_pressure - PN)
        elif config.barostat == 'isotropic':
            P = np.average(return_value[-3:-1])
            alpha = 1 - config.time_step / config.tau_p * beta * (config.target_pressure - P)
    return return_value<|MERGE_RESOLUTION|>--- conflicted
+++ resolved
@@ -14,11 +14,8 @@
         phi_fourier,
         phi_laplacian,
         phi_transfer,
-<<<<<<< HEAD
         phi_grad_lap_fourier,
         phi_grad_lap,
-=======
->>>>>>> 93c4c5f1
         args,
         bond_forces,
         angle_forces,
@@ -65,12 +62,9 @@
             phi_fourier,
             phi_transfer,
             phi_laplacian,
-<<<<<<< HEAD
             phi_grad_lap_fourier,
             phi_grad_lap,
             hamiltonian,
-=======
->>>>>>> 93c4c5f1
             config,
             )
 
@@ -88,7 +82,6 @@
     p_w1_0 = 0.0
     p_w1_1 = [0.0, 0.0, 0.0]
     p_w1_2 = [0.0, 0.0, 0.0]
-<<<<<<< HEAD
     if config.squaregradient:
         p_w1_0 = 1/V * np.sum(w1)
         #p_w1_1 and p_w1_2
@@ -118,8 +111,6 @@
             p_w1_1[d] = np.sum(p_w1_1[d])
             p_w1_2[d] = np.sum(p_w1_2[d])
 
-=======
->>>>>>> 93c4c5f1
     p2x = [np.sum(p2x[i].value) for i in range(config.n_types)]
     p2y = [np.sum(p2y[i].value) for i in range(config.n_types)]
     p2z = [np.sum(p2z[i].value) for i in range(config.n_types)]
