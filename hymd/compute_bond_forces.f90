--- conflicted
+++ resolved
@@ -1,30 +1,3 @@
-<<<<<<< HEAD
-subroutine cbf(f, r, box, a, b, r0, k, energy)
-    ! Compute two-particle bond forces and energy
-    !
-    ! Parameters
-    ! ---------
-    ! f : (N,D) numpy.ndarray
-    !     Forces for N particles in D dimensions. Changed in place.
-    ! r : (N,D) numpy.ndarray
-    !     Positions for N particles in D dimensions.
-    ! box : (D,) numpy.ndarray
-    !     D-dimensional simulation box size.
-    ! a : (M,) numpy.ndarray
-    !     Index of particle 1 for M individual two-particle bonds.
-    ! b : (M,) numpy.ndarray
-    !     Index of particle 2 for M individual two-particle bonds.
-    ! r0 : (M,) numpy.ndarray
-    !     Equilibrium bond distance for M individual two-particle bonds.
-    ! k : (M,) numpy.ndarray
-    !     Bond strength for M individual two-particle bonds.
-    !
-    ! Returns
-    ! -------
-    ! energy : float
-    !     Total energy of all two-particle bonds.
-    !
-=======
 
 subroutine cbf(f, r, box, i, j, r0, k, energy, bond_pr)
 ! ==============================================================================
@@ -35,19 +8,10 @@
 ! Import:
 !   from compute_bond_forces import cbf as compute_bond_forces__fortran
 ! ==============================================================================
->>>>>>> 84b84324
     implicit none
 
     real(4), dimension(:,:), intent(in out) :: f
     real(4), dimension(:,:), intent(in)     :: r
-<<<<<<< HEAD
-    real(8), dimension(:),   intent(in)     :: box
-    integer, dimension(:),   intent(in)     :: a
-    integer, dimension(:),   intent(in)     :: b
-    real(8), dimension(:),   intent(in)     :: r0
-    real(8), dimension(:),   intent(in)     :: k
-    real(8),                 intent(out)    :: energy
-=======
     real(4), dimension(:),   intent(in)     :: box
     integer, dimension(:),   intent(in)     :: i
     integer, dimension(:),   intent(in)     :: j
@@ -68,7 +32,6 @@
     bx = 1.0d00 / box(1)
     by = 1.0d00 / box(2)
     bz = 1.0d00 / box(3)
->>>>>>> 84b84324
 
     integer :: ind, aa, bb
     real(8), dimension(3) :: rab, fa
@@ -91,16 +54,12 @@
       f(aa, :) = f(aa, :) - fa
       f(bb, :) = f(bb, :) + fa
 
-<<<<<<< HEAD
-      energy = energy + 0.5d00 * k(ind) * (rab_norm - r0(ind))**2
-=======
       energy = energy + 0.5d00 * k(ind) * (rij - r0(ind))**2
 
       bond_pr(1) = bond_pr(1) + ( df * rij_x / rij) * rij_x
       bond_pr(2) = bond_pr(2) + ( df * rij_y / rij) * rij_y
       bond_pr(3) = bond_pr(3) + ( df * rij_z / rij) * rij_z
 
->>>>>>> 84b84324
     end do
 
 end subroutine