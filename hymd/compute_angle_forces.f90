--- conflicted
+++ resolved
@@ -1,43 +1,3 @@
-<<<<<<< HEAD
-subroutine caf(f, r, box, a, b, c, t0, k, energy)
-    ! Compute three-particle bond forces and energy
-    !
-    ! Parameters
-    ! ---------
-    ! f : (N,D) numpy.ndarray
-    !     Forces for N particles in D dimensions. Changed in place.
-    ! r : (N,D) numpy.ndarray
-    !     Positions for N particles in D dimensions.
-    ! box : (D,) numpy.ndarray
-    !     D-dimensional simulation box size.
-    ! a : (M,) numpy.ndarray
-    !     Index of particle 1 for M individual three-particle bonds.
-    ! b : (M,) numpy.ndarray
-    !     Index of particle 2 for M individual three-particle bonds.
-    ! c : (M,) numpy.ndarray
-    !     Index of particle 3 for M individual three-particle bonds.
-    ! t0 : (M,) numpy.ndarray
-    !     Equilibrium bond angle for M individual three-particle bonds.
-    ! k : (M,) numpy.ndarray
-    !     Bond strength for M individual three-particle bonds.
-    !
-    ! Returns
-    ! -------
-    ! energy : float
-    !     Total energy of all two-particle bonds.
-    !
-    implicit none
-
-    real(4), dimension(:,:),     intent(in out) :: f
-    real(4), dimension(:,:),     intent(in)     :: r
-    real(8), dimension(:),       intent(in)     :: box
-    integer, dimension(:),       intent(in)     :: a
-    integer, dimension(:),       intent(in)     :: b
-    integer, dimension(:),       intent(in)     :: c
-    real(8), dimension(:),       intent(in)     :: t0
-    real(8), dimension(:),       intent(in)     :: k
-    real(8),                    intent(out)     :: energy
-=======
 subroutine caf(f, r, box, a, b, c, t0, k, energy, angle_pr)
 ! ==============================================================================
 ! compute_angle_forces() speedup attempt.
@@ -59,7 +19,6 @@
     real(8), dimension(:),   intent(in)     :: k
     real(8),                 intent(out)    :: energy
     real(8), dimension(3),   intent(out)    :: angle_pr
->>>>>>> 84b84324
 
     integer :: ind, aa, bb, cc
     real(8), dimension(3) :: ra, rc, ea, ec, fa, fc
@@ -107,16 +66,12 @@
         f(cc, :) = f(cc, :) - fc
         f(bb, :) = f(bb, :) + fa + fc
 
-<<<<<<< HEAD
-        energy = energy + 0.5d0 * ff * d
-=======
         energy = energy - 0.5d0 * ff * d
 
         angle_pr(1) = angle_pr(1) + (fa_x * ra_x) + (fc_x * rc_x)
         angle_pr(2) = angle_pr(2) + (fa_y * ra_y) + (fc_y * rc_y)
         angle_pr(3) = angle_pr(3) + (fa_z * ra_z) + (fc_z * rc_z)
 
->>>>>>> 84b84324
       end if
     end do
 end subroutine