"""Forces and energies from the discretized particle-field grid interactions
"""
import logging
import numpy as np
from mpi4py import MPI
<<<<<<< HEAD
from .logger import Logger
=======
from logger import Logger
import warnings
>>>>>>> 84b84324

def initialize_pm(pmesh, config, comm=MPI.COMM_WORLD):

    # Ignore numpy numpy.VisibleDeprecationWarning: Creating an ndarray from
    # ragged nested sequences until it is fixed in pmesh
    with warnings.catch_warnings():
        warnings.filterwarnings(
            action="ignore",
            category=np.VisibleDeprecationWarning,
            message=r"Creating an ndarray from ragged nested sequences",
        )
        # The first argument of ParticleMesh has to be a tuple
        pm = pmesh.ParticleMesh(
            config.mesh_size, BoxSize=config.box_size, dtype="f4", comm=comm
        )
    phi = [pm.create("real", value=0.0) for _ in range(config.n_types)]
    phi_fourier = [
        pm.create("complex", value=0.0) for _ in range(config.n_types)
    ]  # noqa: E501
    force_on_grid = [
        [pm.create("real", value=0.0) for d in range(3)] for _ in range(config.n_types)
    ]
    v_ext_fourier = [pm.create("complex", value=0.0) for _ in range(4)]
    v_ext = [pm.create("real", value=0.0) for _ in range(config.n_types)]

    phi_transfer = [pm.create("complex", value=0.0) for _ in range(3)]

    phi_gradient = None; phi_lap_filtered_fourier = None; phi_lap_filtered = None
    phi_grad_lap_fourier = None; phi_grad_lap = None; v_ext1 = None
    if config.squaregradient:
        phi_gradient = [
            [pm.create("real", value=0.0) for d in range(3)] for _ in range(config.n_types)
        ]
        phi_lap_filtered_fourier = [ pm.create("complex", value=0.0) for _ in range(config.n_types) ]
        phi_lap_filtered = [pm.create("real", value=0.0) for _ in range(config.n_types)]
        phi_grad_lap_fourier = [pm.create("complex", value=0.0) for _ in range(3)]
        phi_grad_lap = [
            [ [pm.create("real", value=0.0) for d_grad in range(3)] for d_lap in range(3) ] for _ in range(config.n_types)
        ]
        v_ext1 = [pm.create("real", value=0.0) for _ in range(config.n_types)]
    phi_laplacian = [
        [pm.create("real", value=0.0) for d in range(3)] for _ in range(config.n_types)
    ]
    field_list = [phi, phi_fourier, force_on_grid, v_ext_fourier, v_ext, phi_transfer,
            phi_laplacian, phi_lap_filtered, v_ext1]
    return (pm, phi, phi_fourier, force_on_grid, v_ext_fourier, v_ext, phi_transfer,
            phi_gradient, phi_laplacian, phi_lap_filtered_fourier, phi_lap_filtered,
            phi_grad_lap_fourier, phi_grad_lap, v_ext1, field_list)

def compute_field_force(layouts, r, force_mesh, force, types, n_types):
    """Interpolate particle-field forces from the grid onto particle positions

    Backmaps the forces calculated on the grid to particle positions using the
    window function :math:`P` (by default cloud-in-cell [CIC]). In the
    following, let :math:`\\mathbf{F}_j` denote the force acting on the
    particle with index :math:`j` and position :math:`\\mathbf{r}_j`. The
    interpolated force is

    .. math::

        \\mathbf{F}_j = -\\sum_k\\nabla V_{j_k}
            P(\\mathbf{r}_{j_k}-\\mathbf{r}_j)h^3,

    where :math:`V_{j_k}` is the discretized external potential at grid vertex
    :math:`j_k`, :math:`\\mathbf{r}_{j_k}` is the position of the grid vertex
    with index :math:`j_k`, and :math:`h^3` is the volume of each grid voxel.
    The sum is taken over all closest neighbour vertices, :math:`j_k`.

    Parameters
    ----------
    layouts : list[pmesh.domain.Layout]
        Pmesh communication layout objects for domain decompositions of each
        particle type. Used as blueprint by :code:`pmesh.pm.readout` for
        exchange of particle information across MPI ranks as necessary.
    r : (N,D) numpy.ndarray
        Array of positions for :code:`N` particles in :code:`D` dimensions.
        Local for each MPI rank.
    force_mesh : list[pmesh.pm.RealField]
        Pmesh :code:`RealField` objects containing discretized particle-field
        force density values on the computational grid; :code:`D` fields in D
        dimensions for each particle type. Local for each MPI rank--the full
        computaional grid is represented by the collective fields of all MPI
        ranks.
    force : (N,D) numpy.ndarray
        Array of forces for :code:`N` particles in :code:`D` dimensions. Local
        for each MPI rank.
    types : (N,) numpy.ndarray
        Array of type indices for each of :code:`N` particles. Local for each
        MPI rank.
    n_types : int
        Number of different unique types present in the simulation system.
        :code:`n_types` is global, i.e. the same for all MPI ranks even if some
        ranks contain zero particles of certain types.
    """
    for t in range(n_types):
        ind = types == t
        for d in range(3):
            force[ind, d] = force_mesh[t][d].readout(r[ind], layout=layouts[t])


<<<<<<< HEAD
def compute_field_energy_q(
    config, phi_q_fourier, elec_energy_field, field_q_energy,
    comm=MPI.COMM_WORLD,
):
    """Calculate the electrostatic energy from a field configuration

    From the definition of the elecrostatic potential :math:`\\Psi`, the energy
    is

    .. math::

        E = \\frac{1}{2}\\int\\mathrm{d}\\mathbf{r}\\,
            \\rho(\\mathbf{r}) \\Psi(\\mathbf{r}),

    where :math:`\\rho(\\mathbf{r})` denotes the charge density at position
    :math:`\\mathbf{r}`. Through application of Gauss' law and writing
    :math:`\\Psi` in terms of the electric field :math:`\\mathbf{E}`, this
    becomes

    .. math::

        E = \\frac{\\varepsilon}{2}\\int\\mathrm{d}\\mathbf{r}\\,
            \\mathbf{E}\\cdot \\mathbf{E},

    where :math:`\\varepsilon` is the relative dielectric of the simulation
    medium.

    Parameters
    ----------
    config : Config
        Configuration object.
    phi_q_fourier : pmesh.pm.ComplexField
        Pmesh :code:`ComplexField` object containing the discretized
        electrostatic potential values in reciprocal space on the
        computational grid. Local for each MPI rank--the full computaional grid
        is represented by the collective fields of all MPI ranks.
    elec_energy_field : pmesh.pm.ComplexField
        Pmesh :code:`ComplexField` object for storing calculated discretized
        electrostatic energy density values in reciprocal space on the
        computational grid. Pre-allocated, but empty; any values in this field
        are discarded. Changed in-place. Local for each MPI rank--the full
        computaional grid is represented by the collective fields of all MPI
        ranks.
    field_q_energy : float
        Total elecrostatic energy.

    Returns
    -------
    elec_field_energy : float
        Total electrostatic energy.
    """
    elec_conversion_factor = config.coulomb_constant / config.dielectric_const

    def transfer_energy(k, v):
        return (
            4.0 * np.pi * elec_conversion_factor * np.abs(v)**2
            / k.normp(p=2, zeromode=1)
        )

    phi_q_fourier.apply(
        transfer_energy, kind="wavenumber", out=elec_energy_field
    )
    V = np.prod(config.box_size)
    field_q_energy = 0.5 * V * comm.allreduce(np.sum(elec_energy_field.value))
    return field_q_energy.real


def update_field_force_q(
    charges, phi_q, phi_q_fourier, elec_field_fourier, elec_field,
    elec_forces, layout_q, pm, positions, config,
):
    """Calculate the electrostatic particle-field forces on the grid

    Computes the electrostatic potential :math:`\\Psi` from particle charges
    through the smoothed charge density :math:`\\tilde\\rho`. With :math:`P`
    being the cloud-in-cell (CIC) window function, the charge density and
    filtered charge densities are computed as

    .. math::

        \\rho(\\mathbf{r}) = \\sum_i q_i P(\\mathbf{r}-\\mathbf{r}_i),

    and

    .. math::

        \\tilde\\rho(\\mathbf{r}) = \\int\\mathrm{x}\\mathbf{r}\\,
            \\rho(\\mathbf{x})H(\\mathbf{r}-\\mathbf{x}),

    where :math:`H` is the grid-independent filtering function. The
    electrostatic potential is computed in reciprocal space as

    .. math::

        \\Phi = \\mathrm{FFT}^{-1}\\left[
            \\frac{4\\pi k_e}{\\varepsilon \\vert\\mathbf{k}\\vert^2}
            \\mathrm{FFT}(\\rho)\\mathrm{FFT}(H)
        \\right],

    with the electric field

    .. math::

        \\mathbf{E} = \\mathrm{FFT}^{-1}\\left[
            -i\\mathbf{k}\\,\\mathrm{FFT}(\\Psi)
        \\right].

    In the following, let :math:`\\mathbf{F}_j` denote the electrostatic force
    acting on the particle with index :math:`j` and position
    :math:`\\mathbf{r}_j`. The interpolated electrostatic force is

    .. math::

        \\mathbf{F}_j = \\sum_k q_j\\mathbf{E}_{j_k}
            P(\\mathbf{r}_{j_k}-\\mathbf{r}_j)h^3,

    where :math:`\\mathbf{E}_{j_k}` is the discretized electric field at grid
    vertex :math:`j_k`, :math:`\\mathbf{r}_{j_k}` is the position of the grid
    vertex with index :math:`j_k`, and :math:`h^3` is the volume of each grid
    voxel. The sum is taken over all closest neighbour vertices, :math:`j_k`.

    Parameters
    ----------
    charges : (N,) numpy.ndarray
        Array of particle charge values for :code:`N` particles. Local for each
        MPI rank.
    phi_q : pmesh.pm.RealField
        Pmesh :code:`RealField` object for storing calculated discretized
        charge density density values on the computational grid. Pre-allocated,
        but empty; any values in this field are discarded. Changed in-place.
        Local for each MPI rank--the full computaional grid is represented by
        the collective fields of all MPI ranks.
    phi_q_fourier : pmesh.pm.ComplexField
        Pmesh :code:`ComplexField` object for storing calculated discretized
        Fourier transformed charge density values in reciprocal space on the
        computational grid. Pre-allocated, but empty; any values in this field
        are discarded. Changed in-place. Local for each MPI rank--the full
        computaional grid is represented by the collective fields of all MPI
        ranks.
    elec_field_fourier : pmesh.pm.ComplexField
        Pmesh :code:`ComplexField` object for storing calculated discretized
        electric field values in reciprocal space on the computational grid.
        Pre-allocated, but empty; any values in this field are discarded.
        Changed in-place. Local for each MPI rank--the full computaional grid
        is represented by the collective fields of all MPI ranks.
    elec_field : pmesh.pm.RealField
        Pmesh :code:`RealField` object for storing calculated discretized
        electric field values on the computational grid. Pre-allocated,
        but empty; any values in this field are discarded. Changed in-place.
        Local for each MPI rank--the full computaional grid is represented by
        the collective fields of all MPI ranks.
    elec_forces : (N,D) numpy.ndarray
        Array of electrostatic forces on :code:`N` particles in :code:`D`
        dimensions.
    layout_q : pmesh.domain.Layout
        Pmesh communication layout object for domain decomposition of the full
        system. Used as blueprint by :code:`pmesh.pm.paint` and
        :code:`pmesh.pm.readout` for exchange of particle information across
        MPI ranks as necessary.
    pm : pmesh.pm.ParticleMesh
        Pmesh :code:`ParticleMesh` object interfacing to the CIC window
        function and the PFFT discrete Fourier transform library.
    positions : (N,D) numpy.ndarray
        Array of positions for :code:`N` particles in :code:`D` dimensions.
        Local for each MPI rank.
    config : hymd.input_parser.Config
        Configuration object.
    """
    V = np.prod(config.box_size)
    n_mesh_cells = np.prod(np.full(3, config.mesh_size))
    volume_per_cell = V / n_mesh_cells
    pm.paint(positions, layout=layout_q, mass=charges, out=phi_q)
    phi_q /= volume_per_cell
    phi_q.r2c(out=phi_q_fourier)

    def phi_transfer_function(k, v):
        return v * np.exp(-0.5 * config.sigma**2 * k.normp(p=2, zeromode=1))

    phi_q_fourier.apply(phi_transfer_function, out=phi_q_fourier)
    phi_q_fourier.c2r(out=phi_q)
    n_dimensions = config.box_size.size
    elec_conversion_factor = config.coulomb_constant / config.dielectric_const

    for _d in np.arange(n_dimensions):

        def poisson_transfer_function(k, v, d=_d):
            return (
                -1j * k[d] * 4.0 * np.pi * elec_conversion_factor * v
                / k.normp(p=2, zeromode=1)
            )
        phi_q_fourier.apply(
            poisson_transfer_function, out=elec_field_fourier[_d]
        )
        elec_field_fourier[_d].c2r(out=elec_field[_d])

    for _d in np.arange(n_dimensions):
        elec_forces[:, _d] = charges * (
            elec_field[_d].readout(positions, layout=layout_q)
        )

    print("elec_field PE", elec_field[2][0,0,0])

def update_field_force_energy_q(
    charges, phi_q, phi_q_fourier, elec_field_fourier, elec_field, elec_forces,
    elec_energy_field, field_q_energy, layout_q, pm, positions, config,
    compute_energy=False, comm=MPI.COMM_WORLD,
):
    """Calculate the electrostatic particle-field energy and forces on the grid

    .. deprecated:: 1.0.0
        :code:`update_field_force_energy_q` was deprecated in favour of
        :code:`update_field_force_q` and independent calls to
        :code:`compute_field_energy_q` prior to 1.0.0 release.

    Parameters
    ----------
    charges : (N,) numpy.ndarray
        Array of particle charge values for :code:`N` particles. Local for each
        MPI rank.
    phi_q : pmesh.pm.RealField
        Pmesh :code:`RealField` object for storing calculated discretized
        charge density density values on the computational grid. Pre-allocated,
        but empty; any values in this field are discarded. Changed in-place.
        Local for each MPI rank--the full computaional grid is represented by
        the collective fields of all MPI ranks.
    phi_q_fourier : pmesh.pm.ComplexField
        Pmesh :code:`ComplexField` object for storing calculated discretized
        Fourier transformed charge density values in reciprocal space on the
        computational grid. Pre-allocated, but empty; any values in this field
        are discarded. Changed in-place. Local for each MPI rank--the full
        computaional grid is represented by the collective fields of all MPI
        ranks.
    elec_field_fourier : pmesh.pm.ComplexField
        Pmesh :code:`ComplexField` object for storing calculated discretized
        electric field values in reciprocal space on the computational grid.
        Pre-allocated, but empty; any values in this field are discarded.
        Changed in-place. Local for each MPI rank--the full computaional grid
        is represented by the collective fields of all MPI ranks.
    elec_field : pmesh.pm.RealField
        Pmesh :code:`RealField` object for storing calculated discretized
        electric field values on the computational grid. Pre-allocated,
        but empty; any values in this field are discarded. Changed in-place.
        Local for each MPI rank--the full computaional grid is represented by
        the collective fields of all MPI ranks.
    elec_forces : (N,D) numpy.ndarray
        Array of electrostatic forces on :code:`N` particles in :code:`D`
        dimensions.
    elec_energy_field : pmesh.pm.ComplexField
        Pmesh :code:`ComplexField` object for storing calculated discretized
        electrostatic energy density values in reciprocal space on the
        computational grid. Pre-allocated, but empty; any values in this field
        are discarded. Changed in-place. Local for each MPI rank--the full
        computaional grid is represented by the collective fields of all MPI
        ranks.
    field_q_energy : float
        Total elecrostatic energy.
    layout_q : pmesh.domain.Layout
        Pmesh communication layout object for domain decomposition of the full
        system. Used as blueprint by :code:`pmesh.pm.paint` and
        :code:`pmesh.pm.readout` for exchange of particle information across
        MPI ranks as necessary.
    pm : pmesh.pm.ParticleMesh
        Pmesh :code:`ParticleMesh` object interfacing to the CIC window
        function and the PFFT discrete Fourier transform library.
    positions : (N,D) numpy.ndarray
        Array of positions for :code:`N` particles in :code:`D` dimensions.
        Local for each MPI rank.
    config : Config
        Configuration object.
    compute_energy : bool, optional
        Computes the electrostatic energy if :code:`True`, otherwise only
        computes the electrostatic forces.
    comm : mpi4py.Comm
        MPI communicator to use for rank commuication.

    Returns
    -------
    elec_field_energy : float
        Total electrostatic energy.
    """
    V = np.prod(config.box_size)
    n_mesh_cells = np.prod(np.full(3, config.mesh_size))
    volume_per_cell = V / n_mesh_cells
    pm.paint(positions, layout=layout_q, mass=charges, out=phi_q)
    phi_q /= volume_per_cell
    phi_q.r2c(out=phi_q_fourier)

    def phi_transfer_function(k, v):
        return v * np.exp(-0.5 * config.sigma ** 2 * k.normp(p=2, zeromode=1))

    phi_q_fourier.apply(phi_transfer_function, out=phi_q_fourier)
    phi_q_fourier.c2r(out=phi_q)
    n_dimensions = config.box_size.size
    elec_conversion_factor = config.coulomb_constant / config.dielectric_const

    for _d in np.arange(n_dimensions):
        def poisson_transfer_function(k, v, d=_d):
            return (
                -1j * k[d] * 4.0 * np.pi * elec_conversion_factor * v
                / k.normp(p=2, zeromode=1)
            )

        phi_q_fourier.apply(
            poisson_transfer_function, out=elec_field_fourier[_d]
        )
        elec_field_fourier[_d].c2r(out=elec_field[_d])

    for _d in np.arange(n_dimensions):
        elec_forces[:, _d] = charges * (
            elec_field[_d].readout(positions, layout=layout_q)
        )

    if compute_energy:
        def transfer_energy(k, v):
            return (
                4.0 * np.pi * elec_conversion_factor * np.abs(v)**2
                / k.normp(p=2, zeromode=1)
            )
        phi_q_fourier.apply(
            transfer_energy, kind="wavenumber", out=elec_energy_field
        )
        field_q_energy = 0.5 * comm.allreduce(np.sum(elec_energy_field.value))

    return field_q_energy.real


def update_field(
    phi, layouts, force_mesh, hamiltonian, pm, positions, types, config, v_ext,
    phi_fourier, v_ext_fourier, compute_potential=False,
):
    """Calculate the particle-field potential and force density

    If :code:`compute_potential` is :code:`True`, the energy may subsequently
    be computed by calling :code:`compute_field_and_kinetic_energy`.

    Computes the particle-field external potential :math:`V_\\text{ext}` from
    particle number densities through the smoothed density field,
    :math:`\\phi(\\mathbf{r})`. With :math:`P` being the cloud-in-cell (CIC)
    window function, the density and filtered densities are computed as

    .. math::

        \\phi(\\mathbf{r}) = \\sum_i P(\\mathbf{r}-\\mathbf{r}_i),

    and

    .. math::

        \\tilde\\phi(\\mathbf{r}) = \\int\\mathrm{x}\\mathbf{r}\\,
            \\phi(\\mathbf{x})H(\\mathbf{r}-\\mathbf{x}),

    where :math:`H` is the grid-independent filtering function. The
    external potential is computed in reciprocal space as

    .. math::

        V_\\text{ext} = \\mathrm{FFT}^{-1}\\left[
            \\mathrm{FFT}
                \\left(
                    \\frac{\\partial w}{\\partial \\tilde\\phi}
                \\right)
            \\mathrm{FFT}(H)
        \\right],

    where :math:`w` is the interaction energy functional. Differentiating
    :math:`V_\\text{ext}` is done by simply applying :math:`i\\mathbf{k}` in
    Fourier space, and the resulting forces are back-transformed to direct
    space and interpolated to particle positions by

    .. math::

        \\mathbf{F}_j = -\\sum_{j_k} \\nabla V_{j_k}
            P(\\mathbf{r}_{j_k} - \\mathbf{r}_j)h^3,

    where :math:`j_k` are the neighbouring vertices of particle :math:`j` at
    position :math:`\\mathbf{r}_j`, and :math:`h^3` is the volume of each grid
    voxel.

    Parameters
    ----------
    phi : list[pmesh.pm.RealField]
        Pmesh :code:`RealField` objects containing discretized particle number
        density values on the computational grid; one for each particle type.
        Pre-allocated, but empty; any values in this field are discarded.
        Changed in-place. Local for each MPI rank--the full computaional grid
        is represented by the collective fields of all MPI ranks.
    layouts : list[pmesh.domain.Layout]
        Pmesh communication layout objects for domain decompositions of each
        particle type. Used as blueprint by :code:`pmesh.pm.readout` for
        exchange of particle information across MPI ranks as necessary.
    force_mesh : list[pmesh.pm.RealField]
        Pmesh :code:`RealField` objects containing discretized particle-field
        force density values on the computational grid; :code:`D` fields in D
        dimensions for each particle type. Pre-allocated, but empty; any values
        in this field are discarded. Changed in-place. Local for each MPI
        rank--the full computaional grid is represented by the collective
        fields of all MPI ranks.
    hamiltonian : Hamiltonian
        Particle-field interaction energy handler object. Defines the
        grid-independent filtering function, :math:`H`.
    pm : pmesh.pm.ParticleMesh
        Pmesh :code:`ParticleMesh` object interfacing to the CIC window
        function and the PFFT discrete Fourier transform library.
    positions : (N,D) numpy.ndarray
        Array of positions for :code:`N` particles in :code:`D` dimensions.
        Local for each MPI rank.
    types : (N,) numpy.ndarray
        Array of type indices for each of :code:`N` particles. Local for each
        MPI rank.
    config : Config
        Configuration object.
    v_ext : list[pmesh.pm.RealField]
        Pmesh :code:`RealField` objects containing discretized particle-field
        external potential values on the computational grid; one for each
        particle type. Pre-allocated, but empty; any values in this field are
        discarded Changed in-place. Local for each MPI rank--the full
        computaional grid is represented by the collective fields of all MPI
        ranks.
    phi_fourier : list[pmesh.pm.ComplexField]
        Pmesh :code:`ComplexField` objects containing discretized particle
        number density values in reciprocal space on the computational grid;
        one for each particle type. Pre-allocated, but empty; any values in
        this field are discarded Changed in-place. Local for each MPI rank--the
        full computaional grid is represented by the collective fields of all
        MPI ranks.
    v_ext_fourier : list[pmesh.pm.ComplexField]
        Pmesh :code:`ComplesField` objects containing discretized
        particle-field external potential values in reciprocal space on the
        computational grid; :code:`D+1` fields in D dimensions for each
        particle type. :code:`D` copies are made after calculation for later
        use in force calculation, because the `force transfer function`
        application differentiates the field in-place, ruining the contents
        for differentiation in the remaining :code:`D-1` spatial directions.
        Pre-allocated, but empty; any values in this field are discarded.
        Changed in-place. Local for each MPI rank--the full computaional grid
        is represented by the collective fields of all MPI ranks.
    compute_potential : bool, optional
        If :code:`True`, a :code:`D+1`-th copy of the Fourier transformed
        external potential field is made to be used later in particle-field
        energy calculation. If :code:`False`, only :code:`D` copies are made.

    See also
    --------
    compute_field_and_kinetic_energy :
        Compute the particle-field energy after the external potential is
        calculated.
    """
=======
def comp_gradient(phi_fourier, phi_transfer, phi_gradient, config,):
    for t in range(config.n_types):
        np.copyto(
            phi_transfer[0].value, phi_fourier[t].value, casting="no", where=True
        )
        np.copyto(
            phi_transfer[1].value, phi_fourier[t].value, casting="no", where=True
        )
        np.copyto(
            phi_transfer[2].value, phi_fourier[t].value, casting="no", where=True
        )

        # Evaluate laplacian of phi in fourier space
        for d in range(3):

            def gradient_transfer(k, v, d=d):
                return 1j * k[d] * v

            phi_transfer[d].apply(gradient_transfer, out=Ellipsis)
            phi_transfer[d].c2r(out=phi_gradient[t][d])

def comp_laplacian(
        phi_fourier,
        phi_transfer,
        phi_laplacian,
        phi_grad_lap_fourier,
        phi_grad_lap,
        hamiltonian,
        config,
        phi_lap_filtered_fourier = None,
):
    for t in range(config.n_types):
        np.copyto(
            phi_transfer[0].value, phi_fourier[t].value, casting="no", where=True
        )
        np.copyto(
            phi_transfer[1].value, phi_fourier[t].value, casting="no", where=True
        )
        np.copyto(
            phi_transfer[2].value, phi_fourier[t].value, casting="no", where=True
        )

        # Evaluate laplacian of phi in fourier space
        for d in range(3):

            def laplacian_transfer(k, v, d=d):
                return -k[d]**2 * v

            phi_transfer[d].apply(laplacian_transfer, out=Ellipsis)
            phi_transfer[d].c2r(out=phi_laplacian[t][d])

        # filter laplacian of phi
        if config.squaregradient and phi_lap_filtered_fourier:
            (phi_transfer[0] + phi_transfer[1] + phi_transfer[2]).apply(hamiltonian.H, out=phi_lap_filtered_fourier[t])

        # gradient of laplacian
        if config.squaregradient:
            for d_lap in range(3):
                #make copies of phi_transfer[d_lap] into phi_grad_lap_fourier[0:3]
                np.copyto(
                    phi_grad_lap_fourier[0].value, phi_transfer[d_lap].value, casting="no", where=True
                )
                np.copyto(
                    phi_grad_lap_fourier[1].value, phi_transfer[d_lap].value, casting="no", where=True
                )
                np.copyto(
                    phi_grad_lap_fourier[2].value, phi_transfer[d_lap].value, casting="no", where=True
                )
                for d_grad in range(3):
                    def gradient_transfer(k, v, d=d_grad):
                        return 1j * k[d] * v
                    phi_grad_lap_fourier[d_grad].apply(gradient_transfer, out = Ellipsis)
                    phi_grad_lap_fourier[d_grad].c2r(out = phi_grad_lap[t][d_lap][d_grad])


def update_field(
    phi,
    phi_gradient,
    phi_laplacian,
    phi_transfer,
    phi_grad_lap_fourier,
    phi_grad_lap,
    layouts,
    force_mesh,
    hamiltonian,
    pm,
    positions,
    types,
    config,
    v_ext,
    phi_fourier,
    phi_lap_filtered_fourier,
    v_ext_fourier,
    phi_lap_filtered,
    v_ext1,
    m,
    compute_potential=False,
):

>>>>>>> 84b84324
    V = np.prod(config.box_size)
    n_mesh_cells = np.prod(np.full(3, config.mesh_size))
    volume_per_cell = V / n_mesh_cells
    for t in range(config.n_types):
        pm.paint(positions[types == t],mass=m[t], layout=layouts[t], out=phi[t])
        phi[t] /= volume_per_cell
        phi[t].r2c(out=phi_fourier[t])
        phi_fourier[t].apply(hamiltonian.H, out=Ellipsis)
        phi_fourier[t].c2r(out=phi[t])

    if config.squaregradient:
        # gradient
        comp_gradient(phi_fourier, phi_transfer, phi_gradient, config)
        # laplacian        
        comp_laplacian(phi_fourier, phi_transfer, phi_laplacian, phi_grad_lap_fourier, phi_grad_lap, hamiltonian, config, phi_lap_filtered_fourier)

    

    # External potential
    if config.squaregradient:
        for t in range(config.n_types):
            phi_lap_filtered_fourier[t].c2r(out=phi_lap_filtered[t])
        hamiltonian.v_ext1(phi_lap_filtered, v_ext1)
    
    for t in range(config.n_types):
        if config.squaregradient:
            v = hamiltonian.v_ext[t](phi) + v_ext1[t]
        else:
            v = hamiltonian.v_ext[t](phi)

        v.r2c(out=v_ext_fourier[0])
        v_ext_fourier[0].apply(hamiltonian.H, out=Ellipsis)
        np.copyto(
            v_ext_fourier[1].value, v_ext_fourier[0].value, casting="no",
            where=True,
        )
        np.copyto(
            v_ext_fourier[2].value, v_ext_fourier[0].value, casting="no",
            where=True,
        )
        if compute_potential:
            np.copyto(
                v_ext_fourier[3].value, v_ext_fourier[0].value, casting="no",
                where=True,
            )

        # Differentiate the external potential in fourier space
        for d in range(3):
            def force_transfer_function(k, v, d=d):
                return -k[d] * 1j * v

            v_ext_fourier[d].apply(force_transfer_function, out=Ellipsis)
            v_ext_fourier[d].c2r(out=force_mesh[t][d])

        if compute_potential:
            v_ext_fourier[3].c2r(out=v_ext[t])


def compute_field_and_kinetic_energy(
<<<<<<< HEAD
    phi, velocity, hamiltonian, positions, types, v_ext, config, layouts,
=======
    phi,
    phi_gradient,
    velocity,
    hamiltonian,
    positions,
    types,
    v_ext,
    config,
    layouts,
>>>>>>> 84b84324
    comm=MPI.COMM_WORLD,
):
    """Compute the particle-field and kintic energy contributions

    Calculates the kinetic energy through

    .. math::

        E_k = \\sum_j \\frac{1}{2}m_j\\mathbf{v}_j\\cdot\\mathbf{v}_j,

    and the particle-field energy by

    .. math::

        E_\\text{field} = \\int\\mathrm{d}\\mathbf{r}\\,
            w[\\tilde\\phi],

    where :math:`w` is the interaction energy functional `density`.

    Parameters
    ----------
    phi : list[pmesh.pm.RealField]
        Pmesh :code:`RealField` objects containing discretized particle number
        density values on the computational grid; one for each particle type.
        Local for each MPI rank--the full computaional grid is represented by
        the collective fields of all MPI ranks.
    velocity : (N,D) numpy.ndarray
        Array of velocities for :code:`N` particles in :code:`D` dimensions.
        Local for each MPI rank.
    hamiltonian : Hamiltonian
        Particle-field interaction energy handler object. Defines the
        grid-independent filtering function, :math:`H`.
    positions : (N,D) numpy.ndarray
        Array of positions for :code:`N` particles in :code:`D` dimensions.
        Local for each MPI rank.
    types : (N,) numpy.ndarray
        Array of type indices for each of :code:`N` particles. Local for each
        MPI rank.
    v_ext : list[pmesh.pm.RealField]
        Pmesh :code:`RealField` objects containing discretized particle-field
        external potential values on the computational grid; one for each
        particle type. Local for each MPI rank--the full computaional grid is
        represented by the collective fields of all MPI ranks.
    config : Config
        Configuration object.
    layouts : list[pmesh.domain.Layout]
        Pmesh communication layout objects for domain decompositions of each
        particle type. Used as blueprint by :code:`pmesh.pm.readout` for
        exchange of particle information across MPI ranks as necessary.
    comm : mpi4py.Comm
        MPI communicator to use for rank commuication.

    See also
    --------
    update_field :
        Computes the up-to-date external potential for use in calculating the
        particle-field energy.
    """
    V = np.prod(config.box_size)
    n_mesh__cells = np.prod(np.full(3, config.mesh_size))
    volume_per_cell = V / n_mesh__cells

    w = hamiltonian.w(phi) * volume_per_cell
    w1 = 0.0
    if config.squaregradient:
        w1 = hamiltonian.w1(phi_gradient) * volume_per_cell
    field_energy = (w + w1).csum() #w to W
    kinetic_energy = comm.allreduce(0.5 * config.mass * np.sum(velocity ** 2))
    return field_energy, kinetic_energy

def compute_field_energy_q_GPE(
    config,phi_eps_fourier, field_q_energy, elec_field_contrib_fourier, comm=MPI.COMM_WORLD,
):
    """
    - added for general poisson equation (GPE)
    - used phi_q_effective_fourier (from iterative method) to calculate E_field
    """

    V = np.prod(config.box_size)

    eps_0 = 1.0/(config.coulomb_constant*4*np.pi)

    field_q_energy = (0.5 * eps_0) * V * comm.allreduce(np.sum(phi_eps_fourier*elec_field_contrib_fourier))

    return field_q_energy.real

def update_field_force_q_GPE(conv_fun,phi, types, charges, dielectric, phi_q,
    phi_q_fourier,phi_eps, phi_eps_fourier,phi_q_eps, phi_q_eps_fourier,
    phi_q_effective_fourier,phi_eta,  phi_eta_fourier, phi_pol_prev,
    phi_pol, phi_pol_fourier,sum_fourier,phi_pol_temp,elec_field_fourier,
    elec_field,elec_forces,elec_field_contrib, layout_q, layout,pm,positions,
    config,comm = MPI.COMM_WORLD, compute_potential = False,
    E_field_from_potential = False,
):
    """
    - added for the general poisson equation (GPE) eletrostatics (follow PIC_Spectral_GPE)
    - this function get the electrostatic forces
    - refering to the test-pure-sphere-new.py, this inlcudes:
        [O] hpf_init_simple_gmx_units(grid_num,box_size,coords,charges,masses)
        ## ^----- define the pm and layout, already out outside this fucntion
        [Y] gen_qe_hpf_use_self(out_phiq_paraview_file)
        [Y] calc_phiq_fft_use_self_applyH_checkq(grid_num, out_phiq_paraview_file2 )
        [Y] poisson_solver(calc_energy, out_elec_field_paraview_file)
        [Y] compute_electric_field_on_particle()
        [Y] compute_electric_force_on_particle()
        [Y] compute electrostatic potential
    """
    ## basic setup
    V = np.prod(config.box_size)
    n_mesh_cells = np.prod(np.full(3, config.mesh_size))
    volume_per_cell = V / n_mesh_cells
    ## paint  ## pm.paint(positions[types == t], layout=layouts[t], out=phi[t])
    ## old protocol in gen_qe_hpf_use_self
    pm.paint(positions, layout=layout_q, mass=charges, out=phi_q) ##
    ## scale and fft
    ## old protocol in gen_qe_hpf_use_self
    phi_q /= volume_per_cell
    phi_q.r2c(out=phi_q_fourier)

    def phi_transfer_function(k, v):
        return v * np.exp(-0.5*config.sigma**2*k.normp(p=2, zeromode=1))

    phi_q_fourier.apply(phi_transfer_function, out=phi_q_fourier)
    ## ^------ use the same gaussian as the \kai interaciton
    ## ^------ tbr; phi_transfer_funciton by hamiltonian.H ??
    phi_q_fourier.c2r(out=phi_q) ## this phi_q is after applying the smearing function

    denom_phi_tot =  pm.create("real", value=0.0)
    num_types =  pm.create("real", value=0.0)

    #print("rank {:d} and phi shape {:}".format(comm.Get_rank(), np.shape(phi)))
    #for t_ in range(config.n_types):
    #    num_types = num_types  + (dielectric[t_])*phi[t_]
    #    denom_phi_tot = denom_phi_tot + phi[t_]
    #phi_eps = num_types/denom_phi_tot
    ### ^ ----- Calculate the relative dielectric (permittivity) to field
    ### ------- from a mean contribution of particle number densities

    for t_ in range(config.n_types): # do this with painting? (possible?)
        num_types = num_types  + (config.dielectric_type[t_])*phi[t_] #+ phi[t_].apply(dielectric_transfer_function, out = phi_eps)
        denom_phi_tot = denom_phi_tot + phi[t_]
    #phi_eps = num_types/denom_phi_tot
    np.divide(num_types,denom_phi_tot,
    where = np.abs(denom_phi_tot > 1e-6),
    out = phi_eps)

    #print("shapes: denom, phi", np.shape(denom_phi_tot), np.shape(phi))
    #print("rank {:d} : max eps {:2f} , min eps {:2f}".format(comm.Get_rank(), np.max(phi_eps), np.min(phi_eps)))
    #print("mean", np.mean(phi_eps), "rank ", comm.Get_rank())
    phi_eps.r2c(out=phi_eps_fourier)
    ###  ^ ------  Alternatively with dielectric given by id list

    #phi_q_eps = (phi_q/phi_eps)
    np.divide(phi_q,phi_eps,
    where = np.abs(phi_eps > 1e-6),
    out = phi_q_eps)

    phi_q_eps.r2c(out = phi_q_eps_fourier)
    ##^ Get effective charge densities

    _SPACE_DIM = 3
    #COULK_GMX = 138.935458 # the 1/(4pi eps0) Gromacs units
    ##^--------- constants needed throughout the calculations

    ### method for finding the gradient (fourier space), using the spatial dimension of k
    for _d in np.arange(_SPACE_DIM):
        def gradient_transfer_function(k,x, d =_d):
            return  1j*k[_d]*x

        phi_eps_fourier.apply(gradient_transfer_function, out = phi_eta_fourier[_d])
        phi_eta_fourier[_d].c2r(out = phi_eta[_d])
        np.divide(phi_eta[_d],phi_eps,
                where = np.abs(phi_eps > 1e-6),
                out = phi_eta[_d])
        #phi_eta[_d] = phi_eta[_d]/phi_eps # the eta param used in the iterative method

    ### iterative GPE solver ###
    ### ----------------------------------------------
    def iterate_apply_k_vec(k,additive_terms,d = _d):
        return additive_terms * (- 1j * k[_d]) / k.normp(p=2, zeromode=1)

    max_iter = 100; i = 0; delta = 1.0
    #phi_pol_prev = pm.create("real", value = 0.0)
    ### ^------ set to zero before each iterative procedure or soft start
    conv_criteria = config.conv_crit # conv. criteria (default 1e-6)
    w = config.pol_mixing # polarization mixing param (default 0.6)
    while (i < max_iter and delta > conv_criteria):
        (phi_q_eps + phi_pol_prev).r2c(out=sum_fourier)
        for _d in np.arange(_SPACE_DIM):
            sum_fourier.apply(iterate_apply_k_vec,out = phi_pol_fourier[_d])
            phi_pol_fourier[_d].c2r(out = phi_pol_temp[_d])

        phi_pol = -(phi_eta[0]*phi_pol_temp[0] + \
                     phi_eta[1]*phi_pol_temp[1] +  phi_eta[2]*phi_pol_temp[2]);
        ### ^-- Following a negative sign convention (-ik) of the FT, a neg sign is
        ### --- mathematically correct by the definition of the GPE
        phi_pol = w*phi_pol + (1.0-w)*phi_pol_prev
        diff = np.abs(phi_pol - phi_pol_prev)
        delta = conv_fun(comm,diff) # decided from toml input
        phi_pol_prev = phi_pol.copy()
        i = i + 1
    #print("Stopping after iteration {:d} with stop crit {:.2e}, delta {:.2e}".format(i,conv_criteria,delta))
    #+ phi_pol
    (phi_q_eps + phi_pol).r2c(out = phi_q_effective_fourier)
    for _d in np.arange(_SPACE_DIM):
        def poisson_transfer_function(k, v, d=_d): # fourier solution
            return - 1j * k[_d] * 4.0 * np.pi * config.coulomb_constant * v / k.normp(p=2,zeromode=1)
            ######return - 1j * k[_d] * 4.0 * np.pi * v /k.normp(p=2) #hymd.py:173: RuntimeWarning: invalid value encountered in true_divide
        phi_q_effective_fourier.apply(poisson_transfer_function, out = elec_field_fourier[_d])
        elec_field_fourier[_d].c2r(out=elec_field[_d])
    ##^--------- method 1: Solving the differential form of Gauss law (Coloumb) directly
    ###  with modified charge density
    ## electric field via solving poisson equation
    ## old protol in poisson_solver
    #compute_potential = True
    if compute_potential == True:
        def k_norm_divide(k, potential):
            return potential/k.normp(p=2, zeromode = 1)

        ## > Electrostatic potential
        eps0_inv = config.coulomb_constant*4*np.pi
        ## ^ the 1/(4pi eps0)*4*pi = 1/eps0
        elec_potential_fourier =  pm.create("complex", value = 0.0)
        elec_potential = pm.create("real", value = 0.0)
        ((eps0_inv)*(phi_q_eps + phi_pol)).r2c(out = elec_potential_fourier)
        elec_potential_fourier.apply(k_norm_divide, out = elec_potential_fourier)
        elec_potential_fourier.c2r(out = elec_potential)
        ### ^ electrostatic potential for the GPE

        ## elec p to txt
        #halfway = int(config.mesh_size[0]/2) - 1
        #np.save('./analysis/potential',elec_potential)#[halfway,halfway,:])
        ## calculate the electric field --> forces on the particles
        #E_field_from_potential = True
        if E_field_from_potential == True:
            for _d in np.arange(_SPACE_DIM):
                def gradient_transfer_function(k,x, d =_d):
                    return  -1j*k[_d]*x         ## negative sign relation here due to psi = - nabla E relation

                elec_potential_fourier.apply(gradient_transfer_function, out = elec_field_fourier[_d])
                elec_field_fourier[_d].c2r(out=elec_field[_d])
            ## ^-------- Method 2: Solving the poisson equation i.e from electrostatic potential
            ## Assuming the electric field is conserved.
            ## If we assume no magnetic flux (magnetic induced fields)


    ## calculate electric forces on particles
    elec_field_contrib_fourier = pm.create("complex", value=0.0)
    elec_field_contrib_fgrad = [pm.create("complex",value = 0.0) for _ in range(_SPACE_DIM)]
    phi_eps_fgrad = [pm.create("complex",value = 0.0) for _ in range(_SPACE_DIM)]
    phi_eps_grad =  [pm.create("real",value = 0.0) for _ in range(_SPACE_DIM)]
    elec_field_contrib_grad = [pm.create("real",value = 0.0) for _ in range(_SPACE_DIM)]

    elec_dot = (elec_field[0]*elec_field[0] + \
                 elec_field[1]*elec_field[1] +  elec_field[2]*elec_field[2]); # needed for energy calculations

    np.divide(elec_dot,denom_phi_tot,
    where = np.abs(denom_phi_tot > 1e-6),
    out = elec_field_contrib)
    #elec_field_contrib = elec_dot/denom_phi_tot;
    #print("max E field val {:.2f} rank {:d}".format(np.max(elec_field),comm.Get_rank()))
    elec_field_contrib.r2c(out = elec_field_contrib_fourier)

    for _d in np.arange(_SPACE_DIM):
        def gradient_transfer_function(k,x, d =_d):
            return  1j * k[_d] * x        ## derivative
        elec_field_contrib_fourier.apply(gradient_transfer_function,out = elec_field_contrib_fgrad[_d])
        phi_eps_fourier.apply(gradient_transfer_function,out = phi_eps_fgrad[_d])
        elec_field_contrib_fgrad[_d].c2r(out = elec_field_contrib_grad[_d])
        phi_eps_fgrad[_d].c2r(phi_eps_grad[_d])


    eps0_inv = config.coulomb_constant*4*np.pi
    #sums = np.zeros((config.n_types,3))
    #elec_forces2 = np.zeros_like(positions) # check difference
    #if comm.Get_rank() == 0:

    for _d in np.arange(_SPACE_DIM):
        elec_forces[:,_d] =  charges*(elec_field[_d].readout(positions, layout=layout_q)) \
                                + (0.5 / eps0_inv) * (- ((phi_eps_grad[_d].readout(positions, layout=layout_q)) \
                                   * (elec_field_contrib).readout(positions, layout=layout_q)) \
                                    +  ((dielectric - (phi_eps.readout(positions, layout=layout_q))) \
                                    * (elec_field_contrib_grad[_d]).readout(positions, layout=layout_q)))

    #print(np.shape(dielectric[types == 3]))
    #print(charges[types == 0])
    #ind = 5
    #dielectric_test = np.zeros(len(dielectric[types == ind])) + config.dielectric_type[ind]
    #print(dielectric_test)
    #print(dielectric[types == ind])
    #boola = (dielectric[types ==ind] == dielectric_test)
    #print(np.all(boola))
    #print(types == 4)
    #print(config.name_to_type_map)
    #for t_ in range(config.n_types):
    #    sum_elec_mesh = np.zeros(3)
    #    rank = comm.Get_rank()
    #    comm.Reduce(sums[t_,:], sum_elec_mesh,
    #    op=MPI.SUM, root=0)
    #    #print("sums", sums)
    #    if rank == 0:
    #        print("type",t_)
    #        print("total sums", sum_elec_mesh)

    #print(np.shape(elec_forces[:,2]))
    ###^------ here the use the column, as the elec_forces are defined as (N,3) dimension
    #print("field",elec_forces[:,2])
    #print(config.particles_id)
    # for energy_calculations
    elec_dot.r2c(out = elec_field_contrib_fourier) # for energy calculations
    #print(type(elec_dot))

    #################################################
    # plot analysis write to file
    ## write to txt
    ## epsilon
    #print(config.mesh_size)
    """
    #halfway = int(config.mesh_size[0]/2) - 1
    np.save('./analysis/epsilon',phi_eps) #[halfway,:,halfway])# delimiter = ',')
    ## gradient of epsilon
    np.save('./analysis/grad_e',phi_eps_grad)# [1][halfway,:,halfway])

    ## phi_q
    np.save('./analysis/phi_q',phi_q) #[halfway,:,halfway])

    ## phi_q_eps
    np.save('./analysis/q_e',phi_q_eps) #[halfway,:,halfway])

    ## phi_pol
    np.save('./analysis/q_pol',phi_pol) #[halfway,:,halfway])

    ## electric field z
    np.save('./analysis/E_field',elec_field) #[2][halfway,halfway,:])
    """

    return phi_eps_fourier, elec_field_contrib_fourier

def domain_decomposition(
    positions, pm, *args, molecules=None, bonds=None, verbose=0,
    comm=MPI.COMM_WORLD
):
    """Performs domain decomposition

    Rearranges the MPI rank memory layout into one that better mimics the PFFT
    pencil grid 2D decomposition. As molecules are always required to be fully
    contained on a single MPI rank, a perfect decomposition is not always
    possible. The best decomposition which leaves the center of mass of all
    molecules in their respective correct domains is used, with possible
    overlap into neighbouring domains if the spatial extent of any molecule
    crosses domain boundaries.

    Parameters
    ----------
    positions : (N,D) numpy.ndarray
        Array of positions for :code:`N` particles in :code:`D` dimensions.
        Local for each MPI rank.
    pm : pmesh.pm.ParticleMesh
        Pmesh :code:`ParticleMesh` object interfacing to the CIC window
        function and the PFFT discrete Fourier transform library.
    *args
        Variable length argument list containing arrays to include in the
        domain decomposition.
    molecules : (N,) numpy.ndarray, optional
        Array of integer molecule affiliation for each of :code:`N` particles.
        Global (across all MPI ranks) or local (local indices on this MPI rank
        only) may be used, both, without affecting the result.
    bonds : (N,M) numpy.ndarray, optional
        Array of :code:`M` bonds originating from each of :code:`N` particles.
    verbose : int, optional
        Specify the logging event verbosity of this function.
    comm : mpi4py.Comm
        MPI communicator to use for rank commuication.

    Returns
    -------
    Domain decomposed :code:`positions` and any array specified in
    :code:`*args`, in addition to :code:`bonds` and :code:`molecules` if these
    arrays were provided as input.
    """
    if molecules is not None:
        assert bonds is not None, "bonds must be provided with molecules"
        unique_molecules = np.sort(np.unique(molecules))
        molecules_com = np.empty_like(positions)
        for m in unique_molecules:
            ind = molecules == m
            r = positions[ind, :][0, :]
            molecules_com[ind, :] = r
        layout = pm.decompose(molecules_com, smoothing=0)
        args = (*args, bonds, molecules)
    else:
        layout = pm.decompose(positions, smoothing=0)
    if verbose > 2:
        Logger.rank0.log(
            logging.INFO,
            "DOMAIN_DECOMP: Total number of particles to be exchanged = %d",
            np.sum(layout.get_exchange_cost()),
        )
    return layout.exchange(positions, *args)<|MERGE_RESOLUTION|>--- conflicted
+++ resolved
@@ -3,12 +3,8 @@
 import logging
 import numpy as np
 from mpi4py import MPI
-<<<<<<< HEAD
 from .logger import Logger
-=======
-from logger import Logger
 import warnings
->>>>>>> 84b84324
 
 def initialize_pm(pmesh, config, comm=MPI.COMM_WORLD):
 
@@ -109,7 +105,6 @@
             force[ind, d] = force_mesh[t][d].readout(r[ind], layout=layouts[t])
 
 
-<<<<<<< HEAD
 def compute_field_energy_q(
     config, phi_q_fourier, elec_energy_field, field_q_energy,
     comm=MPI.COMM_WORLD,
@@ -436,9 +431,107 @@
     return field_q_energy.real
 
 
+def comp_gradient(phi_fourier, phi_transfer, phi_gradient, config,):
+    for t in range(config.n_types):
+        np.copyto(
+            phi_transfer[0].value, phi_fourier[t].value, casting="no", where=True
+        )
+        np.copyto(
+            phi_transfer[1].value, phi_fourier[t].value, casting="no", where=True
+        )
+        np.copyto(
+            phi_transfer[2].value, phi_fourier[t].value, casting="no", where=True
+        )
+
+        # Evaluate laplacian of phi in fourier space
+        for d in range(3):
+
+            def gradient_transfer(k, v, d=d):
+                return 1j * k[d] * v
+
+            phi_transfer[d].apply(gradient_transfer, out=Ellipsis)
+            phi_transfer[d].c2r(out=phi_gradient[t][d])
+
+def comp_laplacian(
+        phi_fourier,
+        phi_transfer,
+        phi_laplacian,
+        phi_grad_lap_fourier,
+        phi_grad_lap,
+        hamiltonian,
+        config,
+        phi_lap_filtered_fourier = None,
+):
+    for t in range(config.n_types):
+        np.copyto(
+            phi_transfer[0].value, phi_fourier[t].value, casting="no", where=True
+        )
+        np.copyto(
+            phi_transfer[1].value, phi_fourier[t].value, casting="no", where=True
+        )
+        np.copyto(
+            phi_transfer[2].value, phi_fourier[t].value, casting="no", where=True
+        )
+
+        # Evaluate laplacian of phi in fourier space
+        for d in range(3):
+
+            def laplacian_transfer(k, v, d=d):
+                return -k[d]**2 * v
+
+            phi_transfer[d].apply(laplacian_transfer, out=Ellipsis)
+            phi_transfer[d].c2r(out=phi_laplacian[t][d])
+
+        # filter laplacian of phi
+        if config.squaregradient and phi_lap_filtered_fourier:
+            (phi_transfer[0] + phi_transfer[1] + phi_transfer[2]).apply(hamiltonian.H, out=phi_lap_filtered_fourier[t])
+
+        # gradient of laplacian
+        if config.squaregradient:
+            for d_lap in range(3):
+                #make copies of phi_transfer[d_lap] into phi_grad_lap_fourier[0:3]
+                np.copyto(
+                    phi_grad_lap_fourier[0].value, phi_transfer[d_lap].value, casting="no", where=True
+                )
+                np.copyto(
+                    phi_grad_lap_fourier[1].value, phi_transfer[d_lap].value, casting="no", where=True
+                )
+                np.copyto(
+                    phi_grad_lap_fourier[2].value, phi_transfer[d_lap].value, casting="no", where=True
+                )
+                for d_grad in range(3):
+                    def gradient_transfer(k, v, d=d_grad):
+                        return 1j * k[d] * v
+                    phi_grad_lap_fourier[d_grad].apply(gradient_transfer, out = Ellipsis)
+                    phi_grad_lap_fourier[d_grad].c2r(out = phi_grad_lap[t][d_lap][d_grad])
+
+
+#def update_field(
+#    phi, layouts, force_mesh, hamiltonian, pm, positions, types, config, v_ext,
+#    phi_fourier, v_ext_fourier, compute_potential=False,
+#):
 def update_field(
-    phi, layouts, force_mesh, hamiltonian, pm, positions, types, config, v_ext,
-    phi_fourier, v_ext_fourier, compute_potential=False,
+    phi,
+    phi_gradient,
+    phi_laplacian,
+    phi_transfer,
+    phi_grad_lap_fourier,
+    phi_grad_lap,
+    layouts,
+    force_mesh,
+    hamiltonian,
+    pm,
+    positions,
+    types,
+    config,
+    v_ext,
+    phi_fourier,
+    phi_lap_filtered_fourier,
+    v_ext_fourier,
+    phi_lap_filtered,
+    v_ext1,
+    m,
+    compute_potential=False,
 ):
     """Calculate the particle-field potential and force density
 
@@ -557,107 +650,6 @@
         Compute the particle-field energy after the external potential is
         calculated.
     """
-=======
-def comp_gradient(phi_fourier, phi_transfer, phi_gradient, config,):
-    for t in range(config.n_types):
-        np.copyto(
-            phi_transfer[0].value, phi_fourier[t].value, casting="no", where=True
-        )
-        np.copyto(
-            phi_transfer[1].value, phi_fourier[t].value, casting="no", where=True
-        )
-        np.copyto(
-            phi_transfer[2].value, phi_fourier[t].value, casting="no", where=True
-        )
-
-        # Evaluate laplacian of phi in fourier space
-        for d in range(3):
-
-            def gradient_transfer(k, v, d=d):
-                return 1j * k[d] * v
-
-            phi_transfer[d].apply(gradient_transfer, out=Ellipsis)
-            phi_transfer[d].c2r(out=phi_gradient[t][d])
-
-def comp_laplacian(
-        phi_fourier,
-        phi_transfer,
-        phi_laplacian,
-        phi_grad_lap_fourier,
-        phi_grad_lap,
-        hamiltonian,
-        config,
-        phi_lap_filtered_fourier = None,
-):
-    for t in range(config.n_types):
-        np.copyto(
-            phi_transfer[0].value, phi_fourier[t].value, casting="no", where=True
-        )
-        np.copyto(
-            phi_transfer[1].value, phi_fourier[t].value, casting="no", where=True
-        )
-        np.copyto(
-            phi_transfer[2].value, phi_fourier[t].value, casting="no", where=True
-        )
-
-        # Evaluate laplacian of phi in fourier space
-        for d in range(3):
-
-            def laplacian_transfer(k, v, d=d):
-                return -k[d]**2 * v
-
-            phi_transfer[d].apply(laplacian_transfer, out=Ellipsis)
-            phi_transfer[d].c2r(out=phi_laplacian[t][d])
-
-        # filter laplacian of phi
-        if config.squaregradient and phi_lap_filtered_fourier:
-            (phi_transfer[0] + phi_transfer[1] + phi_transfer[2]).apply(hamiltonian.H, out=phi_lap_filtered_fourier[t])
-
-        # gradient of laplacian
-        if config.squaregradient:
-            for d_lap in range(3):
-                #make copies of phi_transfer[d_lap] into phi_grad_lap_fourier[0:3]
-                np.copyto(
-                    phi_grad_lap_fourier[0].value, phi_transfer[d_lap].value, casting="no", where=True
-                )
-                np.copyto(
-                    phi_grad_lap_fourier[1].value, phi_transfer[d_lap].value, casting="no", where=True
-                )
-                np.copyto(
-                    phi_grad_lap_fourier[2].value, phi_transfer[d_lap].value, casting="no", where=True
-                )
-                for d_grad in range(3):
-                    def gradient_transfer(k, v, d=d_grad):
-                        return 1j * k[d] * v
-                    phi_grad_lap_fourier[d_grad].apply(gradient_transfer, out = Ellipsis)
-                    phi_grad_lap_fourier[d_grad].c2r(out = phi_grad_lap[t][d_lap][d_grad])
-
-
-def update_field(
-    phi,
-    phi_gradient,
-    phi_laplacian,
-    phi_transfer,
-    phi_grad_lap_fourier,
-    phi_grad_lap,
-    layouts,
-    force_mesh,
-    hamiltonian,
-    pm,
-    positions,
-    types,
-    config,
-    v_ext,
-    phi_fourier,
-    phi_lap_filtered_fourier,
-    v_ext_fourier,
-    phi_lap_filtered,
-    v_ext1,
-    m,
-    compute_potential=False,
-):
-
->>>>>>> 84b84324
     V = np.prod(config.box_size)
     n_mesh_cells = np.prod(np.full(3, config.mesh_size))
     volume_per_cell = V / n_mesh_cells
@@ -671,17 +663,17 @@
     if config.squaregradient:
         # gradient
         comp_gradient(phi_fourier, phi_transfer, phi_gradient, config)
-        # laplacian        
+        # laplacian
         comp_laplacian(phi_fourier, phi_transfer, phi_laplacian, phi_grad_lap_fourier, phi_grad_lap, hamiltonian, config, phi_lap_filtered_fourier)
 
-    
+
 
     # External potential
     if config.squaregradient:
         for t in range(config.n_types):
             phi_lap_filtered_fourier[t].c2r(out=phi_lap_filtered[t])
         hamiltonian.v_ext1(phi_lap_filtered, v_ext1)
-    
+
     for t in range(config.n_types):
         if config.squaregradient:
             v = hamiltonian.v_ext[t](phi) + v_ext1[t]
@@ -717,9 +709,6 @@
 
 
 def compute_field_and_kinetic_energy(
-<<<<<<< HEAD
-    phi, velocity, hamiltonian, positions, types, v_ext, config, layouts,
-=======
     phi,
     phi_gradient,
     velocity,
@@ -729,7 +718,6 @@
     v_ext,
     config,
     layouts,
->>>>>>> 84b84324
     comm=MPI.COMM_WORLD,
 ):
     """Compute the particle-field and kintic energy contributions
