--- conflicted
+++ resolved
@@ -10,7 +10,7 @@
 import warnings
 from .configure_runtime import configure_runtime
 from .hamiltonian import get_hamiltonian
-from .input_parser import (check_config, check_charges, 
+from .input_parser import (check_config, check_charges,
                            sort_dielectric_by_type_id, get_charges_types_list)
 from .logger import Logger, format_timedelta
 from .file_io import distribute_input, OutDataset, store_static, store_data
@@ -192,10 +192,10 @@
     pm_objs = initialize_pm(pmesh, config, comm)
     (pm, field_list, elec_common_list, coulomb_list) = pm_objs
     (
-        phi, 
-        phi_fourier, 
-        force_on_grid, 
-        v_ext_fourier, 
+        phi,
+        phi_fourier,
+        force_on_grid,
+        v_ext_fourier,
         v_ext,
         phi_transfer,
         phi_gradient,
@@ -213,9 +213,9 @@
     Vbar_elec = None # needed if electrostatics is not used
     if len(coulomb_list) == 4:
         (
-            elec_field_fourier, 
-            elec_potential, 
-            elec_potential_fourier, 
+            elec_field_fourier,
+            elec_potential,
+            elec_potential_fourier,
             Vbar_elec
         ) = coulomb_list
 
@@ -373,8 +373,8 @@
             )
 
             field_q_energy = compute_field_energy_q(
-                config, phi_q, phi_q_fourier, elec_potential, 
-                elec_potential_fourier, 
+                config, phi_q, phi_q_fourier, elec_potential,
+                elec_potential_fourier,
                 field_q_self_energy, comm=comm,
             )
 
@@ -754,9 +754,9 @@
 
             if len(coulomb_list) == 4:
                 (
-                    elec_field_fourier, 
-                    elec_potential, 
-                    elec_potential_fourier, 
+                    elec_field_fourier,
+                    elec_potential,
+                    elec_potential_fourier,
                     Vbar_elec
                 ) = coulomb_list
 
@@ -807,19 +807,15 @@
                 if config.coulombtype == "PIC_Spectral":
                     update_field_force_q(
                         charges, phi_q, phi_q_fourier, elec_field_fourier,
-                        elec_field, elec_forces, layout_q, hamiltonian, 
+                        elec_field, elec_forces, layout_q, hamiltonian,
                         pm, positions, config,
                     )
                     field_q_energy = compute_field_energy_q(
-                        config, phi_q, phi_q_fourier, elec_potential, 
-                        elec_potential_fourier, 
+                        config, phi_q, phi_q_fourier, elec_potential,
+                        elec_potential_fourier,
                         field_q_self_energy, comm=comm,
                     )
 
-<<<<<<< HEAD
-
-=======
->>>>>>> 5a0ac529
             if protein_flag and not args.disable_dipole:
                 dipole_positions = np.reshape(
                     dipole_positions, (4 * n_tors, 3)
@@ -1049,8 +1045,8 @@
                             )
                         if config.coulombtype == "PIC_Spectral":
                             field_q_energy = compute_field_energy_q(
-                                config, phi_q, phi_q_fourier, elec_potential, 
-                                elec_potential_fourier, 
+                                config, phi_q, phi_q_fourier, elec_potential,
+                                elec_potential_fourier,
                                 field_q_self_energy, comm=comm,
                             )
                 else:
@@ -1185,8 +1181,8 @@
                     )
 
                     field_q_energy = compute_field_energy_q(
-                        config, phi_q, phi_q_fourier, elec_potential, 
-                        elec_potential_fourier, 
+                        config, phi_q, phi_q_fourier, elec_potential,
+                        elec_potential_fourier,
                         field_q_self_energy, comm=comm,
                     )
 
