from argparse import ArgumentParser
import atexit
import cProfile
import datetime
import h5py
import logging
from mpi4py import MPI
import numpy as np
import os
import pmesh.pm as pmesh
import pstats
import sys
from types import ModuleType as moduleobj
import warnings


from hamiltonian import DefaultNoChi, DefaultWithChi
from field import (
    compute_field_force,
    update_field,
    compute_field_and_kinetic_energy,
    domain_decomposition,
)
from file_io import distribute_input, OutDataset, store_static, store_data
from force import compute_bond_forces__fortran as compute_bond_forces
from force import compute_angle_forces__fortran as compute_angle_forces
from force import prepare_bonds
from input_parser import (
    read_config_toml,
    parse_config_toml,
    check_config,
    convert_CONF_to_config,
)
from integrator import integrate_velocity, integrate_position
from logger import Logger
from thermostat import velocity_rescale


def fmtdt(timedelta):  ### FIX ME (move this somewhere else)
    days = timedelta.days
    hours, rem = divmod(timedelta.seconds, 3600)
    minutes, seconds = divmod(rem, 60)
    microseconds = timedelta.microseconds
    ret_str = ""
    if days != 0:
        ret_str += f"{days} days "
        ret_str += f"{hours:02d}:{minutes:02d}:{seconds:02d}.{microseconds:06d}"
    return ret_str


def configure_runtime(comm):
    ap = ArgumentParser()
    ap.add_argument(
        "-v",
        "--verbose",
        default=0,
        type=int,
        nargs="?",
        help="Increase logging verbosity",
    )
    ap.add_argument(
        "--profile",
        default=False,
        action="store_true",
        help="Profile program execution with cProfile",
    )
    ap.add_argument(
        "--disable-field",
        default=False,
        action="store_true",
        help="Disable field forces",
    )
    ap.add_argument(
        "--disable-bonds",
        default=False,
        action="store_true",
        help="Disable two-particle bond forces",
    )
    ap.add_argument(
        "--disable-angle-bonds",
        default=False,
        action="store_true",
        help="Disable three-particle angle bond forces",
    )
    ap.add_argument(
        "--double-precision",
        default=False,
        action="store_true",
        help="Use double precision positions/velocities",
    )
    ap.add_argument(
        "--double-output",
        default=False,
        action="store_true",
        help="Use double precision in output h5md",
    )
    ap.add_argument(
        "--dump-per-particle",
        default=False,
        action="store_true",
        help="Log energy values per particle, not total",
    )
    ap.add_argument(
        "--force-output",
        default=False,
        action="store_true",
        help="Dump forces to h5md output",
    )
    ap.add_argument(
        "--velocity-output",
        default=False,
        action="store_true",
        help="Dump velocities to h5md output",
    )
    ap.add_argument(
        "--disable-mpio",
        default=False,
        action="store_true",
        help=("Avoid using h5py-mpi, potentially decreasing IO " "performance"),
    )
    ap.add_argument(
        "--destdir", default=".", help="Write output to specified directory"
    )
    ap.add_argument(
        "--seed",
        default=None,
        type=int,
        help="Set the numpy random generator seed for every rank",
    )
    ap.add_argument(
        "--logfile", default=None, help="Redirect event logging to specified file"
    )
    ap.add_argument("config", help="Config .py or .toml input configuration script")
    ap.add_argument("input", help="input.hdf5")
    args = ap.parse_args()

    # Given as '--verbose' or '-v' without a specific value specified,
    # default to 1
    if args.verbose is None:
        args.verbose = 1

    if comm.rank == 0:
        os.makedirs(args.destdir, exist_ok=True)
    comm.barrier()

    if args.seed is not None:
        np.random.seed(args.seed)
    else:
        np.random.seed()

    # Setup logger
    Logger.setup(
        default_level=logging.INFO, log_file=args.logfile, verbose=args.verbose
    )

    if args.profile:
        prof_file_name = "cpu.txt-%05d-of-%05d" % (comm.rank, comm.size)
        output_file = open(os.path.join(args.destdir, prof_file_name), "w")
        pr = cProfile.Profile()

        def profile_atexit():
            pr.disable()
            # Dump results:
            # - for binary dump
            prof_file_bin = "cpu.prof-%05d-of-%05d" % (comm.rank, comm.size)
            pr.dump_stats(os.path.join(args.destdir, prof_file_bin))
            stats = pstats.Stats(pr, stream=output_file)
            stats.sort_stats("time").print_stats()
            output_file.close()

        # TODO: if we have a main function then we can properly do set up and
        # teardown without using atexit.
        atexit.register(profile_atexit)

        pr.enable()

    try:
        Logger.rank0.log(
            logging.INFO, f"Attempting to parse config file {args.config} as .toml"
        )
        toml_config = read_config_toml(args.config)
        config = parse_config_toml(
            toml_config, file_path=os.path.abspath(args.config), comm=comm
        )
        Logger.rank0.log(
            logging.INFO, f"Successfully parsed {args.config} as .toml file"
        )
        config.command_line_full = " ".join(sys.argv)
        Logger.rank0.log(logging.INFO, str(config))
    except ValueError as ve:
        try:
            Logger.rank0.log(
                logging.INFO,
                (
                    f"Attempt to parse {args.config} as .toml failed, trying "
                    "to parse as python file"
                ),
            )
            CONF = {}
            exec(open(args.config).read(), CONF)
            CONF = {
                k: v
                for k, v in CONF.items()
                if (not k.startswith("_") and not isinstance(v, moduleobj))
            }

            Logger.rank0.log(
                logging.INFO, f"Successfully parsed {args.config} as .py file"
            )
            for key, value in sorted(CONF.items()):
                Logger.rank0.log(logging.INFO, f"{key} = {value}")
            config = convert_CONF_to_config(CONF, file_path=args.config)
        except NameError as ne:
            Logger.rank0.log(
                logging.ERROR, (f"Attempt to parse {args.config} as .py failed" f", ")
            )
            raise ValueError(
                f"Unable to parse configuration file {args.config}"
                + "\n\ntoml parse traceback:"
                + repr(ve)
                + "\n\npython parse traceback:"
                + repr(ne)
            )
    return args, config


def cancel_com_momentum(velocities, config, comm=MPI.COMM_WORLD):
    com_velocity = comm.allreduce(np.sum(velocities[...], axis=0), MPI.SUM)
    velocities[...] = velocities[...] - com_velocity / config.n_particles
    return velocities


def generate_initial_velocities(velocities, config, comm=MPI.COMM_WORLD):
    kT_start = (2.479 / 298.0) * config.start_temperature
    n_particles_ = velocities.shape[0]
    velocities[...] = np.random.normal(
        loc=0, scale=kT_start / config.mass, size=(n_particles_, 3)
    )
    com_velocity = comm.allreduce(np.sum(velocities[...], axis=0), MPI.SUM)
    velocities[...] = velocities[...] - com_velocity / config.n_particles
    kinetic_energy = comm.allreduce(
        0.5 * config.mass * np.sum(velocities ** 2), MPI.SUM
    )
    start_kinetic_energy_target = (
        (3 / 2)
        * (2.479 / 298.0)
        * config.n_particles
        * config.start_temperature  # noqa: E501
    )
    factor = np.sqrt((3 / 2) * config.n_particles * kT_start / kinetic_energy)
    velocities[...] = velocities[...] * factor
    kinetic_energy = comm.allreduce(
        0.5 * config.mass * np.sum(velocities ** 2), MPI.SUM
    )
    Logger.rank0.log(
        logging.INFO,
        (
            f"Initialized {config.n_particles} velocities, target kinetic energy:"
            f" {start_kinetic_energy_target}, actual kinetic energy generated:"
            f" {kinetic_energy}"
        ),
    )
    return velocities


if __name__ == "__main__":
    comm = MPI.COMM_WORLD
    rank = comm.Get_rank()
    size = comm.Get_size()

    if rank == 0:
        start_time = datetime.datetime.now()

    args, config = configure_runtime(comm)

    if args.double_precision:
        dtype = np.float64
        if dtype == np.float64:
            from force import (
                compute_bond_forces__fortran__double as compute_bond_forces,
            )  # noqa: E501, F811
            from force import (
                compute_angle_forces__fortran__double as compute_angle_forces,
            )  # noqa: E501, F811
    else:
        dtype = np.float32

    driver = "mpio" if not args.disable_mpio else None
    with h5py.File(args.input, "r", driver=driver, comm=comm) as in_file:
        rank_range, molecules_flag = distribute_input(
            in_file,
            rank,
            size,
            config.n_particles,  ### << USE config here, update n_particles if not given
            config.max_molecule_size if config.max_molecule_size else 201,
            comm=comm,
        )
        indices = in_file["indices"][rank_range]
        positions = in_file["coordinates"][-1, rank_range, :]
        positions = positions.astype(dtype)
        if "velocities" in in_file:
            velocities = in_file["velocities"][-1, rank_range, :]
            velocities = velocities.astype(dtype)
        else:
            velocities = np.zeros_like(positions, dtype=dtype)

        names = in_file["names"][rank_range]

        types = None
        bonds = None
        molecules = []
        # molecules = None
        if "types" in in_file:
            types = in_file["types"][rank_range]
        if molecules_flag:
            molecules = in_file["molecules"][rank_range]
            bonds = in_file["bonds"][rank_range]

    config = check_config(config, indices, names, types, comm=comm)
    if config.n_print:
        if config.n_flush is None:
            config.n_flush = 10000 // config.n_print

    if config.start_temperature:
        velocities = generate_initial_velocities(velocities, config, comm=comm)
    elif config.cancel_com_momentum:
        velocities = cancel_com_momentum(velocities, config, comm=comm)

    positions = np.mod(positions, config.box_size[None, :])

    bond_forces = np.zeros(
        shape=(len(positions), 3), dtype=dtype
    )  # , order='F')  # noqa: E501
    angle_forces = np.zeros(
        shape=(len(positions), 3), dtype=dtype
    )  # , order='F')  # noqa: E501
    field_forces = np.zeros(shape=(len(positions), 3), dtype=dtype)

    field_energy = 0.0
    bond_energy = 0.0
    angle_energy = 0.0
    kinetic_energy = 0.0

    # Ignore numpy numpy.VisibleDeprecationWarning: Creating an ndarray from
    # ragged nested sequences until it is fixed in pmesh
    with warnings.catch_warnings():
        warnings.filterwarnings(
            action="ignore",
            category=np.VisibleDeprecationWarning,
            message=r"Creating an ndarray from ragged nested sequences",
        )
        # The first argument of ParticleMesh has to be a tuple
        pm = pmesh.ParticleMesh(
            config.mesh_size, BoxSize=config.box_size, dtype="f4", comm=comm
        )

    if config.hamiltonian.lower() == "defaultnochi":
        hamiltonian = DefaultNoChi(config)
    elif config.hamiltonian.lower() == "defaultwithchi":
        hamiltonian = DefaultWithChi(
            config, config.unique_names, config.type_to_name_map
        )
    else:
        err_str = (
            f"The specified Hamiltonian {config.hamiltonian} was not "
            f"recognized as a valid Hamiltonian."
        )
        Logger.rank0.log(logging.ERROR, err_str)
        if rank == 0:
            raise NotImplementedError(err_str)

    Logger.rank0.log(logging.INFO, f"pfft-python processor mesh: {str(pm.np)}")

    phi = [pm.create("real", value=0.0) for _ in range(config.n_types)]
    phi_fourier = [
        pm.create("complex", value=0.0) for _ in range(config.n_types)
    ]  # noqa: E501
    force_on_grid = [
        [pm.create("real", value=0.0) for d in range(3)] for _ in range(config.n_types)
    ]
    v_ext_fourier = [pm.create("complex", value=0.0) for _ in range(4)]
    v_ext = [pm.create("real", value=0.0) for _ in range(config.n_types)]

    if config.domain_decomposition:
        dd = domain_decomposition(
            positions,
            pm,
            velocities,
            indices,
            bond_forces,
            angle_forces,
            field_forces,
            names,
            types,
            molecules=molecules if molecules_flag else None,
            bonds=bonds if molecules_flag else None,
            verbose=args.verbose,
            comm=comm,
        )
        if molecules_flag:
            (
                positions,
                velocities,
                indices,
                bond_forces,
                angle_forces,
                field_forces,
                names,
                types,
                bonds,
                molecules,
            ) = dd
        else:
            (
                positions,
                velocities,
                indices,
                bond_forces,
                angle_forces,
                field_forces,
                names,
                types,
            ) = dd
    positions = np.asfortranarray(positions)
    velocities = np.asfortranarray(velocities)
    bond_forces = np.asfortranarray(bond_forces)
    angle_forces = np.asfortranarray(angle_forces)

    if not args.disable_field:
        layouts = [pm.decompose(positions[types == t]) for t in range(config.n_types)]
        update_field(
            phi,
            layouts,
            force_on_grid,
            hamiltonian,
            pm,
            positions,
            types,
            config,
            v_ext,
            phi_fourier,
            v_ext_fourier,
            compute_potential=True,
        )
        field_energy, kinetic_energy = compute_field_and_kinetic_energy(
            phi,
            velocities,
            hamiltonian,
            positions,
            types,
            v_ext,
            config,
            layouts,
            comm=comm,
        )
        compute_field_force(
            layouts, positions, force_on_grid, field_forces, types, config.n_types
        )
    else:
        kinetic_energy = comm.allreduce(0.5 * config.mass * np.sum(velocities ** 2))

    if molecules_flag:
        if not (args.disable_bonds and args.disable_angle_bonds):
            bonds_prep = prepare_bonds(molecules, names, bonds, indices, config)
            (
                bonds_2_atom1,
                bonds_2_atom2,
                bonds_2_equilibrium,
                bonds_2_stength,
                bonds_3_atom1,
                bonds_3_atom2,
                bonds_3_atom3,
                bonds_3_equilibrium,
                bonds_3_stength,
            ) = bonds_prep
        if not args.disable_bonds:
            bond_energy_ = compute_bond_forces(
                bond_forces,
                positions,
                config.box_size,
                bonds_2_atom1,
                bonds_2_atom2,
                bonds_2_equilibrium,
                bonds_2_stength,
            )
            bond_energy = comm.allreduce(bond_energy_, MPI.SUM)
        if not args.disable_angle_bonds:
            angle_energy_ = compute_angle_forces(
                angle_forces,
                positions,
                config.box_size,
                bonds_3_atom1,
                bonds_3_atom2,
                bonds_3_atom3,
                bonds_3_equilibrium,
                bonds_3_stength,
            )
            angle_energy = comm.allreduce(angle_energy_, MPI.SUM)
        else:
<<<<<<< HEAD
            bonds_2_atom1, bonds_2_atom2 = [], []
    else:
        bonds_2_atom1, bonds_2_atom2 = [], []
=======
            # bonds_2_atom1, bonds_2_atom2 = None, None
            bonds_2_atom1, bonds_2_atom2 = [], []
>>>>>>> bcffd65f

    config.initial_energy = field_energy + kinetic_energy + bond_energy + angle_energy
    out_dataset = OutDataset(args.destdir, config,
                             double_out=args.double_output,
                             disable_mpio=args.disable_mpio)
    store_static(
        out_dataset,
        rank_range,
        names,
        types,
        indices,
        config,
        bonds_2_atom1,
        bonds_2_atom2,
        velocity_out=args.velocity_output,
        force_out=args.force_output,
        comm=comm,
    )

    if config.n_print > 0:
        step = 0
        frame = 0
        if not args.disable_field:
            field_energy, kinetic_energy = compute_field_and_kinetic_energy(
                phi,
                velocities,
                hamiltonian,
                positions,
                types,
                v_ext,
                config,
                layouts,
                comm=comm,
            )
        else:
            kinetic_energy = comm.allreduce(0.5 * config.mass * np.sum(velocities ** 2))
        temperature = (2 / 3) * kinetic_energy / ((2.479 / 298.0) * config.n_particles)
        store_data(
            out_dataset,
            step,
            frame,
            indices,
            positions,
            velocities,
            field_forces + bond_forces + angle_forces,
            config.box_size,
            temperature,
            kinetic_energy,
            bond_energy,
            angle_energy,
            field_energy,
            config.time_step,
            config,
            velocity_out=args.velocity_output,
            force_out=args.force_output,
            dump_per_particle=args.dump_per_particle,
            comm=comm,
        )
    if rank == 0:
        loop_start_time = datetime.datetime.now()
        last_step_time = datetime.datetime.now()

    flush_step = 0
    # ======================================================================= #
    # =================  |\/| |¯¯\     |    |¯¯| |¯¯| |¯¯)  ================= #
    # =================  |  | |__/     |___ |__| |__| |¯¯   ================= #
    # ======================================================================= #
    for step in range(config.n_steps):
        current_step_time = datetime.datetime.now()

        if step == 0 and args.verbose > 1:
            Logger.rank0.log(logging.INFO, f"MD step = {step:10d}")
        else:
            log_step = False
            if config.n_steps < 1000:
                log_step = True
            elif (
                np.mod(step, config.n_steps // 1000) == 0
                or np.mod(step, config.n_print) == 0
            ):
                log_step = True
            if rank == 0 and log_step and args.verbose > 1:
                step_t = current_step_time - last_step_time
                tot_t = current_step_time - loop_start_time
                avg_t = (current_step_time - loop_start_time) / (step + 1)
                ns_sim = (step + 1) * config.time_step / 1000

                seconds_per_day = 24 * 60 * 60
                seconds_elapsed = tot_t.days * seconds_per_day
                seconds_elapsed += tot_t.seconds
                seconds_elapsed += 1e-6 * tot_t.microseconds
                hours_elapsed = seconds_elapsed / 60
                days_elapsed = hours_elapsed / 24

                ns_per_day = ns_sim / days_elapsed
                hours_per_ns = hours_elapsed / ns_sim
                steps_per_s = (step + 1) / seconds_elapsed
                info_str = (
                    f"MD step = {step:10d}   step time: "
                    f"{fmtdt(step_t):22s}   Performance: "
                    f"{ns_per_day:.3f} ns/day   {hours_per_ns:.3f} hours/ns   "
                    f"{steps_per_s:.3f} steps/s"
                )
                Logger.rank0.log(logging.INFO, info_str)

        # Initial rRESPA velocity step
        velocities = integrate_velocity(
            velocities, field_forces / config.mass, config.time_step
        )

        # Inner rRESPA steps
        for inner in range(config.respa_inner):
            velocities = integrate_velocity(
                velocities,
                (bond_forces + angle_forces) / config.mass,
                config.time_step / config.respa_inner,
            )
            positions = integrate_position(
                positions, velocities, config.time_step / config.respa_inner
            )
            positions = np.mod(positions, config.box_size[None, :])

            # Update fast forces
            if molecules_flag:
                if not args.disable_bonds:
                    bond_energy_ = compute_bond_forces(
                        bond_forces,
                        positions,
                        config.box_size,
                        bonds_2_atom1,
                        bonds_2_atom2,
                        bonds_2_equilibrium,
                        bonds_2_stength,
                    )
                if not args.disable_angle_bonds:
                    angle_energy_ = compute_angle_forces(
                        angle_forces,
                        positions,
                        config.box_size,
                        bonds_3_atom1,
                        bonds_3_atom2,
                        bonds_3_atom3,
                        bonds_3_equilibrium,
                        bonds_3_stength,
                    )
            velocities = integrate_velocity(
                velocities,
                (bond_forces + angle_forces) / config.mass,
                config.time_step / config.respa_inner,
            )

        # Update slow forces
        if not args.disable_field:
            update_field(
                phi,
                layouts,
                force_on_grid,
                hamiltonian,
                pm,
                positions,
                types,
                config,
                v_ext,
                phi_fourier,
                v_ext_fourier,
            )
            layouts = [
                pm.decompose(positions[types == t]) for t in range(config.n_types)
            ]
            compute_field_force(
                layouts, positions, force_on_grid, field_forces, types, config.n_types
            )

        # Second rRESPA velocity step
        velocities = integrate_velocity(
            velocities, field_forces / config.mass, config.time_step
        )

        # Only compute and keep the molecular bond energy from the last rRESPA
        # inner step
        if molecules_flag:
            if not args.disable_bonds:
                bond_energy = comm.allreduce(bond_energy_, MPI.SUM)
            if not args.disable_angle_bonds:
                angle_energy = comm.allreduce(angle_energy_, MPI.SUM)

<<<<<<< HEAD
        if np.mod(step, config.domain_decomposition) == 0 and step != 0:
            positions = np.ascontiguousarray(positions)
            bond_forces = np.ascontiguousarray(bond_forces)
            angle_forces = np.ascontiguousarray(angle_forces)
            if config.domain_decomposition:
                dd = domain_decomposition(
                    positions,
=======
        if step != 0 and config.domain_decomposition:
            if np.mod(step, config.domain_decomposition) == 0:
                positions = np.ascontiguousarray(positions)
                bond_forces = np.ascontiguousarray(bond_forces)
                angle_forces = np.ascontiguousarray(angle_forces)
                cd = domain_decomposition(
                    positions,
                    molecules,
>>>>>>> bcffd65f
                    pm,
                    velocities,
                    indices,
                    bond_forces,
                    angle_forces,
                    field_forces,
                    names,
                    types,
<<<<<<< HEAD
                    molecules=molecules if molecules_flag else None,
                    bonds=bonds if molecules_flag else None,
                    verbose=args.verbose,
                    comm=comm,
                )
                if molecules_flag:
                    (
                        positions,
                        velocities,
                        indices,
                        bond_forces,
                        angle_forces,
                        field_forces,
                        names,
                        types,
                        bonds,
                        molecules,
                    ) = dd
                else:
                    (
                        positions,
                        velocities,
                        indices,
                        bond_forces,
                        angle_forces,
                        field_forces,
                        names,
                        types,
                    ) = dd

            positions = np.asfortranarray(positions)
            bond_forces = np.asfortranarray(bond_forces)
            angle_forces = np.asfortranarray(angle_forces)

            layouts = [
                pm.decompose(positions[types == t]) for t in range(config.n_types)
            ]
            if molecules_flag:
                bonds_prep = prepare_bonds(molecules, names, bonds, indices, config)
=======
                    bonds,
                    verbose=args.verbose,
                    comm=comm,
                )
>>>>>>> bcffd65f
                (
                    positions,
                    molecules,
                    velocities,
                    indices,
                    bond_forces,
                    angle_forces,
                    field_forces,
                    names,
                    types,
                    bonds,
                ) = cd

                positions = np.asfortranarray(positions)
                bond_forces = np.asfortranarray(bond_forces)
                angle_forces = np.asfortranarray(angle_forces)

                layouts = [
                    pm.decompose(positions[types == t]) for t in range(config.n_types)
                ]
                if molecules_flag:
                    bonds_prep = prepare_bonds(molecules, names, bonds, indices, config)
                    (
                        bonds_2_atom1,
                        bonds_2_atom2,
                        bonds_2_equilibrium,
                        bonds_2_stength,
                        bonds_3_atom1,
                        bonds_3_atom2,
                        bonds_3_atom3,
                        bonds_3_equilibrium,
                        bonds_3_stength,
                    ) = bonds_prep

        for t in range(config.n_types):
            if args.verbose > 2:
                exchange_cost = layouts[t].get_exchange_cost()
                Logger.all_ranks.log(
                    logging.INFO,
                    (
                        f"(GHOSTS: Total number of particles of type "
                        f"{config.type_to_name_map} to be "
                        f"exchanged = {exchange_cost[rank]}"
                    ),
                )

        # Thermostat
        if config.target_temperature:
            velocities = velocity_rescale(velocities, config, comm)

        # Print trajectory
        if config.n_print > 0:
            if np.mod(step, config.n_print) == 0 and step != 0:
                frame = step // config.n_print
                if not args.disable_field:
                    (
                        field_energy,
                        kinetic_energy,
                    ) = compute_field_and_kinetic_energy(  # noqa: E501
                        phi,
                        velocities,
                        hamiltonian,
                        positions,
                        types,
                        v_ext,
                        config,
                        layouts,
                        comm=comm,
                    )
                else:
                    kinetic_energy = comm.allreduce(
                        0.5 * config.mass * np.sum(velocities ** 2)
                    )
                temperature = (
                    (2 / 3)
                    * kinetic_energy
                    / ((2.479 / 298.0) * config.n_particles)  # noqa: E501
                )
                if args.disable_field:
                    field_energy = 0.0
                store_data(
                    out_dataset,
                    step,
                    frame,
                    indices,
                    positions,
                    velocities,
                    field_forces + bond_forces + angle_forces,
                    config.box_size,
                    temperature,
                    kinetic_energy,
                    bond_energy,
                    angle_energy,
                    field_energy,
                    config.time_step,
                    config,
                    velocity_out=args.velocity_output,
                    force_out=args.force_output,
                    dump_per_particle=args.dump_per_particle,
                    comm=comm,
                )
                if np.mod(step, config.n_print * config.n_flush) == 0:
                    out_dataset.flush()
        last_step_time = current_step_time

    # End simulation
    if rank == 0:
        end_time = datetime.datetime.now()
        sim_time = end_time - start_time
        setup_time = loop_start_time - start_time
        loop_time = end_time - loop_start_time
        Logger.rank0.log(
            logging.INFO,
            (
                f"Elapsed time: {fmtdt(sim_time)}   "
                f"Setup time: {fmtdt(setup_time)}   "
                f"MD loop time: {fmtdt(loop_time)}"
            ),
        )

    if config.n_print > 0 and np.mod(config.n_steps - 1, config.n_print) != 0:
        if not args.disable_field:
            update_field(
                phi,
                layouts,
                force_on_grid,
                hamiltonian,
                pm,
                positions,
                types,
                config,
                v_ext,
                phi_fourier,
                v_ext_fourier,
                compute_potential=True,
            )
            field_energy, kinetic_energy = compute_field_and_kinetic_energy(
                phi,
                velocities,
                hamiltonian,
                positions,
                types,
                v_ext,
                config,
                layouts,
                comm=comm,
            )
        else:
            kinetic_energy = comm.allreduce(0.5 * config.mass * np.sum(velocities ** 2))
        frame = (step + 1) // config.n_print
        temperature = (2 / 3) * kinetic_energy / ((2.479 / 298.0) * config.n_particles)
        if args.disable_field:
            field_energy = 0.0
        store_data(
            out_dataset,
            step,
            frame,
            indices,
            positions,
            velocities,
            field_forces + bond_forces + angle_forces,
            config.box_size,
            temperature,
            kinetic_energy,
            bond_energy,
            angle_energy,
            field_energy,
            config.time_step,
            config,
            velocity_out=args.velocity_output,
            force_out=args.force_output,
            dump_per_particle=args.dump_per_particle,
            comm=comm,
        )
    out_dataset.close_file()<|MERGE_RESOLUTION|>--- conflicted
+++ resolved
@@ -497,14 +497,10 @@
             )
             angle_energy = comm.allreduce(angle_energy_, MPI.SUM)
         else:
-<<<<<<< HEAD
+
             bonds_2_atom1, bonds_2_atom2 = [], []
     else:
         bonds_2_atom1, bonds_2_atom2 = [], []
-=======
-            # bonds_2_atom1, bonds_2_atom2 = None, None
-            bonds_2_atom1, bonds_2_atom2 = [], []
->>>>>>> bcffd65f
 
     config.initial_energy = field_energy + kinetic_energy + bond_energy + angle_energy
     out_dataset = OutDataset(args.destdir, config,
@@ -691,24 +687,15 @@
             if not args.disable_angle_bonds:
                 angle_energy = comm.allreduce(angle_energy_, MPI.SUM)
 
-<<<<<<< HEAD
-        if np.mod(step, config.domain_decomposition) == 0 and step != 0:
-            positions = np.ascontiguousarray(positions)
-            bond_forces = np.ascontiguousarray(bond_forces)
-            angle_forces = np.ascontiguousarray(angle_forces)
-            if config.domain_decomposition:
-                dd = domain_decomposition(
-                    positions,
-=======
         if step != 0 and config.domain_decomposition:
             if np.mod(step, config.domain_decomposition) == 0:
                 positions = np.ascontiguousarray(positions)
                 bond_forces = np.ascontiguousarray(bond_forces)
                 angle_forces = np.ascontiguousarray(angle_forces)
-                cd = domain_decomposition(
+                
+                dd = domain_decomposition(
                     positions,
                     molecules,
->>>>>>> bcffd65f
                     pm,
                     velocities,
                     indices,
@@ -717,7 +704,6 @@
                     field_forces,
                     names,
                     types,
-<<<<<<< HEAD
                     molecules=molecules if molecules_flag else None,
                     bonds=bonds if molecules_flag else None,
                     verbose=args.verbose,
@@ -748,34 +734,6 @@
                         types,
                     ) = dd
 
-            positions = np.asfortranarray(positions)
-            bond_forces = np.asfortranarray(bond_forces)
-            angle_forces = np.asfortranarray(angle_forces)
-
-            layouts = [
-                pm.decompose(positions[types == t]) for t in range(config.n_types)
-            ]
-            if molecules_flag:
-                bonds_prep = prepare_bonds(molecules, names, bonds, indices, config)
-=======
-                    bonds,
-                    verbose=args.verbose,
-                    comm=comm,
-                )
->>>>>>> bcffd65f
-                (
-                    positions,
-                    molecules,
-                    velocities,
-                    indices,
-                    bond_forces,
-                    angle_forces,
-                    field_forces,
-                    names,
-                    types,
-                    bonds,
-                ) = cd
-
                 positions = np.asfortranarray(positions)
                 bond_forces = np.asfortranarray(bond_forces)
                 angle_forces = np.asfortranarray(angle_forces)
@@ -783,6 +741,7 @@
                 layouts = [
                     pm.decompose(positions[types == t]) for t in range(config.n_types)
                 ]
+
                 if molecules_flag:
                     bonds_prep = prepare_bonds(molecules, names, bonds, indices, config)
                     (
