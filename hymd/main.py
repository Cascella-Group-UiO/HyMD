from argparse import ArgumentParser
import atexit
import cProfile
import datetime
import h5py
import logging
from mpi4py import MPI
import numpy as np
import os
import pmesh.pm as pmesh
import pstats
import sys
from types import ModuleType as moduleobj
import warnings


from hamiltonian import DefaultNoChi, DefaultWithChi
from field import (
    compute_field_force,
    update_field,
    compute_field_and_kinetic_energy,
    domain_decomposition,
    update_field_force_energy_q, #elec related
    update_field_force_q,
    compute_field_energy_q
)

from file_io import distribute_input, OutDataset, store_static, store_data, store_static_with_charge
from force import compute_bond_forces__fortran as compute_bond_forces
from force import compute_angle_forces__fortran as compute_angle_forces
from force import compute_dihedral_forces__fortran as compute_dihedral_forces
from force import prepare_bonds
from input_parser import (
    read_config_toml,
    parse_config_toml,
    check_config,
    convert_CONF_to_config,
)
from integrator import integrate_velocity, integrate_position
from logger import Logger
from thermostat import csvr_thermostat


def fmtdt(timedelta):  ### FIX ME (move this somewhere else)
    days = timedelta.days
    hours, rem = divmod(timedelta.seconds, 3600)
    minutes, seconds = divmod(rem, 60)
    microseconds = timedelta.microseconds
    ret_str = ""
    if days != 0:
        ret_str += f"{days} days "
    ret_str += f"{hours:02d}:{minutes:02d}:{seconds:02d}.{microseconds:06d}"
    return ret_str


def configure_runtime(comm):
    ap = ArgumentParser()
    ap.add_argument(
        "-v",
        "--verbose",
        default=0,
        type=int,
        nargs="?",
        help="Increase logging verbosity",
    )
    ap.add_argument(
        "--profile",
        default=False,
        action="store_true",
        help="Profile program execution with cProfile",
    )
    ap.add_argument(
        "--disable-field",
        default=False,
        action="store_true",
        help="Disable field forces",
    )
    ap.add_argument(
        "--disable-bonds",
        default=False,
        action="store_true",
        help="Disable two-particle bond forces",
    )
    ap.add_argument(
        "--disable-angle-bonds",
        default=False,
        action="store_true",
        help="Disable three-particle angle bond forces",
    )
    ap.add_argument(
        "--disable-dihedrals",
        default=False,
        action="store_true",
        help="Disable four-particle dihedral forces",
    )
    ap.add_argument(
        "--double-precision",
        default=False,
        action="store_true",
        help="Use double precision positions/velocities",
    )
    ap.add_argument(
        "--double-output",
        default=False,
        action="store_true",
        help="Use double precision in output h5md",
    )
    ap.add_argument(
        "--dump-per-particle",
        default=False,
        action="store_true",
        help="Log energy values per particle, not total",
    )
    ap.add_argument(
        "--force-output",
        default=False,
        action="store_true",
        help="Dump forces to h5md output",
    )
    ap.add_argument(
        "--velocity-output",
        default=False,
        action="store_true",
        help="Dump velocities to h5md output",
    )
    ap.add_argument(
        "--disable-mpio",
        default=False,
        action="store_true",
        help=("Avoid using h5py-mpi, potentially decreasing IO " "performance"),
    )
    ap.add_argument(
        "--destdir", default=".", help="Write output to specified directory"
    )
    ap.add_argument(
        "--seed",
        default=None,
        type=int,
        help="Set the numpy random generator seed for every rank",
    )
    ap.add_argument(
        "--logfile", default="sim.log", help="Redirect event logging to specified file"
    )
    ap.add_argument("config", help="Config .py or .toml input configuration script")
    ap.add_argument("input", help="input.hdf5")
    args = ap.parse_args()

    # Given as '--verbose' or '-v' without a specific value specified,
    # default to 1
    if args.verbose is None:
        args.verbose = 1

    if comm.rank == 0:
        os.makedirs(args.destdir, exist_ok=True)
    comm.barrier()
    
    # Is this used anywhere?
    if args.seed is not None:
        np.random.seed(args.seed)
    else:
        np.random.seed()

    # Setup logger
    Logger.setup(
        default_level=logging.INFO, log_file=f"{args.destdir}/{args.logfile}", verbose=args.verbose
    )

    if args.profile:
        prof_file_name = "cpu.txt-%05d-of-%05d" % (comm.rank, comm.size)
        output_file = open(os.path.join(args.destdir, prof_file_name), "w")
        pr = cProfile.Profile()

        def profile_atexit():
            pr.disable()
            # Dump results:
            # - for binary dump
            prof_file_bin = "cpu.prof-%05d-of-%05d" % (comm.rank, comm.size)
            pr.dump_stats(os.path.join(args.destdir, prof_file_bin))
            stats = pstats.Stats(pr, stream=output_file)
            stats.sort_stats("time").print_stats()
            output_file.close()

        # TODO: if we have a main function then we can properly do set up and
        # teardown without using atexit.
        atexit.register(profile_atexit)

        pr.enable()

    try:
        Logger.rank0.log(
            logging.INFO, f"Attempting to parse config file {args.config} as .toml"
        )
        toml_config = read_config_toml(args.config)
        config = parse_config_toml(
            toml_config, file_path=os.path.abspath(args.config), comm=comm
        )
        Logger.rank0.log(
            logging.INFO, f"Successfully parsed {args.config} as .toml file"
        )
        config.command_line_full = " ".join(sys.argv)
        Logger.rank0.log(logging.INFO, str(config))
    except ValueError as ve:
        try:
            Logger.rank0.log(
                logging.INFO,
                (
                    f"Attempt to parse {args.config} as .toml failed, trying "
                    "to parse as python file"
                ),
            )
            CONF = {}
            exec(open(args.config).read(), CONF)
            CONF = {
                k: v
                for k, v in CONF.items()
                if (not k.startswith("_") and not isinstance(v, moduleobj))
            }

            Logger.rank0.log(
                logging.INFO, f"Successfully parsed {args.config} as .py file"
            )
            for key, value in sorted(CONF.items()):
                Logger.rank0.log(logging.INFO, f"{key} = {value}")
            config = convert_CONF_to_config(CONF, file_path=args.config)
        except NameError as ne:
            Logger.rank0.log(
                logging.ERROR, (f"Attempt to parse {args.config} as .py failed" f", ")
            )
            raise ValueError(
                f"Unable to parse configuration file {args.config}"
                + "\n\ntoml parse traceback:"
                + repr(ve)
                + "\n\npython parse traceback:"
                + repr(ne)
            )
    return args, config


def cancel_com_momentum(velocities, config, comm=MPI.COMM_WORLD):
    com_velocity = comm.allreduce(np.sum(velocities[...], axis=0), MPI.SUM)
    velocities[...] = velocities[...] - com_velocity / config.n_particles
    return velocities


def generate_initial_velocities(velocities, config, comm=MPI.COMM_WORLD):
    kT_start = config.R * config.start_temperature
    n_particles_ = velocities.shape[0]
    velocities[...] = np.random.normal(
        loc=0, scale=kT_start / config.mass, size=(n_particles_, 3)
    )
    com_velocity = comm.allreduce(np.sum(velocities[...], axis=0), MPI.SUM)
    velocities[...] = velocities[...] - com_velocity / config.n_particles
    kinetic_energy = comm.allreduce(
        0.5 * config.mass * np.sum(velocities ** 2), MPI.SUM
    )
    start_kinetic_energy_target = (
        1.5 * config.R * config.n_particles * config.start_temperature
    )
    factor = np.sqrt(1.5 * config.n_particles * kT_start / kinetic_energy)
    velocities[...] = velocities[...] * factor
    kinetic_energy = comm.allreduce(
        0.5 * config.mass * np.sum(velocities ** 2), MPI.SUM
    )
    Logger.rank0.log(
        logging.INFO,
        (
            f"Initialized {config.n_particles} velocities, target kinetic energy:"
            f" {start_kinetic_energy_target}, actual kinetic energy generated:"
            f" {kinetic_energy}"
        ),
    )
    return velocities


def judge_add_force( charges_flag, field_forces, bond_forces, angle_forces, elec_forces):
    if charges_flag == True: 
        return field_forces+bond_forces+angle_forces+elec_forces
    else:
        return field_forces+bond_forces+angle_forces



if __name__ == "__main__":
    comm = MPI.COMM_WORLD
    rank = comm.Get_rank()
    size = comm.Get_size()

    if rank == 0:
        start_time = datetime.datetime.now()

    args, config = configure_runtime(comm)

    if args.double_precision:
        dtype = np.float64
        if dtype == np.float64:
            from force import (
                compute_bond_forces__fortran__double as compute_bond_forces,
            )  # noqa: E501, F811
            from force import (
                compute_angle_forces__fortran__double as compute_angle_forces,
            )  # noqa: E501, F811
            from force import (
                compute_dihedral_forces__fortran__double as compute_dihedral_forces,
            )  # noqa: E501, F811
    else:
        dtype = np.float32

    
    ###### Access the information in h5md file (e.g. .h5)
    driver = "mpio" if not args.disable_mpio else None
    with h5py.File(args.input, "r", driver=driver, comm=comm) as in_file:
        rank_range, molecules_flag = distribute_input(
            in_file,
            rank,
            size,
            config.n_particles,  ### << USE config here, update n_particles if not given
            config.max_molecule_size if config.max_molecule_size else 201,
            comm=comm,
        )
        indices = in_file["indices"][rank_range]
        positions = in_file["coordinates"][-1, rank_range, :]
        positions = positions.astype(dtype)
        if "velocities" in in_file:
            velocities = in_file["velocities"][-1, rank_range, :]
            velocities = velocities.astype(dtype)
        else:
            velocities = np.zeros_like(positions, dtype=dtype)

        names = in_file["names"][rank_range]

        types = None
        bonds = None
        molecules = []
        # molecules = None
        if "types" in in_file:
            types = in_file["types"][rank_range]
        if molecules_flag:
            molecules = in_file["molecules"][rank_range]
            bonds = in_file["bonds"][rank_range]
        ## charges xinmeng 
        if "charge" in in_file: 
            charges = in_file["charge"][rank_range]
            #print('charges --- ', len(charges)) 
            #print(type(charges), charges.shape)
            charges_flag = True
        else:
            charges_flag = False
            

    
    config = check_config(config, indices, names, types, comm=comm)
    if config.n_print:
        if config.n_flush is None:
            config.n_flush = 10000 // config.n_print

    if config.start_temperature:
        velocities = generate_initial_velocities(velocities, config, comm=comm)
    elif config.cancel_com_momentum:
        velocities = cancel_com_momentum(velocities, config, comm=comm)

    # TODO: Get box_size from h5, not from toml?
    positions = np.mod(positions, config.box_size[None, :])

    bond_forces = np.zeros(
        shape=(len(positions), 3), dtype=dtype
    )  # , order='F')  # noqa: E501
    angle_forces = np.zeros(
        shape=(len(positions), 3), dtype=dtype
    )  # , order='F')  # noqa: E501
    dihedral_forces = np.zeros(
        shape=(len(positions), 3), dtype=dtype
    )  # , order='F')  # noqa: E501
    field_forces = np.zeros(shape=(len(positions), 3), dtype=dtype)
    
    field_energy = 0.0
    bond_energy = 0.0
    angle_energy = 0.0
    dihedral_energy = 0.0
    kinetic_energy = 0.0
    field_q_energy = 0.0 ## q related 

    # Ignore numpy numpy.VisibleDeprecationWarning: Creating an ndarray from
    # ragged nested sequences until it is fixed in pmesh
    with warnings.catch_warnings():
        warnings.filterwarnings(
            action="ignore",
            category=np.VisibleDeprecationWarning,
            message=r"Creating an ndarray from ragged nested sequences",
        )
        pm = pmesh.ParticleMesh(
            config.mesh_size, BoxSize=config.box_size, dtype="f4", comm=comm
        )

    if config.hamiltonian.lower() == "defaultnochi":
        hamiltonian = DefaultNoChi(config)
    elif config.hamiltonian.lower() == "defaultwithchi":
        hamiltonian = DefaultWithChi(
            config, config.unique_names, config.type_to_name_map
        )
    else:
        err_str = (
            f"The specified Hamiltonian {config.hamiltonian} was not "
            f"recognized as a valid Hamiltonian."
        )
        Logger.rank0.log(logging.ERROR, err_str)
        if rank == 0:
            raise NotImplementedError(err_str)

    Logger.rank0.log(logging.INFO, f"pfft-python processor mesh: {str(pm.np)}")

    phi = [pm.create("real", value=0.0) for _ in range(config.n_types)]


    phi_fourier = [
        pm.create("complex", value=0.0) for _ in range(config.n_types)
    ]  # noqa: E501
    force_on_grid = [
        [pm.create("real", value=0.0) for _ in range(3)] for _ in range(config.n_types)
    ]
    v_ext_fourier = [pm.create("complex", value=0.0) for _ in range(4)]
    v_ext = [pm.create("real", value=0.0) for _ in range(config.n_types)]

    
    ############### 
    ############### add charge relatd terms 
    ############### 
    _SPACE_DIM = 3 ## dimension; demo; TBR
    #charges_flag = False #1 ## demo; TBR
    ####demo charges 
    #charges_flag = True ## demo; TBR
    ##charges = np.zeros(
    ##    shape=len(positions) , dtype=dtype
    ##)  ## demo; TBR
    #charges = np.ones(
    #    shape=len(positions) , dtype=dtype
    #)#/10.0 ## demo; TBR
    #
    ##charges = np.ones(len(positions))
    ###--> ceneter sphere r=1 is negative; others random
    #for i in np.arange(len(positions)):
    #    if types[i] == 4 :#i % 2 == 1:
    #        charges[i] = -1
    #charges = charges * 0.01 #charges*0.0
    ##print('total charge',  np.sum(charges))
    ##print(types)
    ##print(names)

    #print('charges --- ')
    #print(charges)

    if charges_flag and config.coulombtype == 'PIC_Spectral':
        phi_q = pm.create("real", value=0.0)
        phi_q_fourier = pm.create("complex", value=0.0)     
        elec_field_fourier= [pm.create("complex", value=0.0) for _ in range(_SPACE_DIM)] #for force calculation 
        elec_field = [pm.create("real", value=0.0) for _ in range(_SPACE_DIM)] #for force calculation 
        elec_energy_field = pm.create("complex", value=0.0) # for energy calculation --> complex form needed as its converted from complex field; Imaginary part as zero;
    
    elec_forces = np.zeros(shape=(len(positions), 3), dtype=dtype)
    #elec_forces = np.zeros(shape=(len(positions), 3), dtype=dtype)
    #### ^-------- in the old/own protocol, e.g. test-pure-sphere-new.py, 
    #### ##elec_forces = [pm.create("real", value=0.0) for _ in range(_SPACE_DIM)] 
    #### forces = test.compute_electric_force_on_particle_onestep()
    #### print(forces.shape) ## --> (3, 10000) # got 10000 particles, 
    #### later the forces have to be transposed to integrate velocities 
    ##^----- HERE forces defined as N,3; then not need to transpose like in my old protocol
    ##^----- elec_forces[:,_d] = charges * (elec_field[_d].readout(positions, layout=layout_q))
    ##                     ^----------- NEED to give column index
    
    ### NOTE 2021-04-14 
    ### in safer way, this elec_forces can always be processed by domain_decomposition( ):
    ### now I just use judge_add_force function avoid add the elec_forces if charges_flag not true 
        
    
    ############### way 4, prepare for the DD 
    args_in = [
         velocities,
         indices,
         bond_forces,
         angle_forces,
         field_forces,
         names, 
         types
    ]
    args_recv = [
         'positions',
         'velocities',
         'indices',
         'bond_forces',
         'angle_forces',
         'field_forces',
         'names', 
         'types'
    ]
    if charges_flag: ## add charge related 
        args_in.append(charges) 
        args_in.append(elec_forces)
        args_recv.append('charges')
        args_recv.append('elec_forces')
    if molecules_flag:
        args_recv.append('bonds')
        args_recv.append('molecules')
    
    ## convert to tuple
    args_in = tuple(args_in)
    
    ## cmd string to excecut the (...) = dd 
    _str_receive_dd =  ','.join(args_recv)
    _cmd_receive_dd = f"({_str_receive_dd }) = dd"
    

    #print('field_forces.shape', field_forces.shape)
    #print('bond_forces.shape',  bond_forces.shape) 
    #print('elec_forces.shape',  elec_forces.shape) 

    ############### DD 
    if config.domain_decomposition:
        dd = domain_decomposition(
            positions,
            pm,
<<<<<<< HEAD
            velocities,
            indices,
            bond_forces,
            angle_forces,
            dihedral_forces,
            field_forces,
            names,
            types,
=======
            *args_in,
>>>>>>> 98ca65f7
            molecules=molecules if molecules_flag else None,
            bonds=bonds if molecules_flag else None,
            verbose=args.verbose,
            comm=comm,
        )
<<<<<<< HEAD
        if molecules_flag:
            (
                positions,
                velocities,
                indices,
                bond_forces,
                angle_forces,
                dihedral_forces,
                field_forces,
                names,
                types,
                bonds,
                molecules,
            ) = dd
        else:
            (
                positions,
                velocities,
                indices,
                bond_forces,
                angle_forces,
                field_forces,
                names,
                types,
            ) = dd
=======
        exec(_cmd_receive_dd ) ## args_recv = dd WRONG 
    
    #print('field_forces.shape', field_forces.shape)
    #print('bond_forces.shape',  bond_forces.shape) 
    #print('elec_forces.shape',  elec_forces.shape) 
    


    ### https://pythonprogramming.net/mpi-broadcast-tutorial-mpi4py/
    ### testing of incides
    #rank_indices = indices
    #receive_buffer = comm.gather(rank_indices, root=0)
    #gathered_rank_indices = None
    #if comm.Get_rank() == 0:
    #    print('here----- to check')
    #    gathered_rank_indices = np.concatenate(receive_buffer)
    #concatenated_indices = comm.bcast(gathered_rank_indices, root=0)
    #sorted_concatenated_indices = np.sort(concatenated_indices)
    #np.testing.assert_array_equal(sorted_concatenated_indices, np.arange( config.n_particles, dtype=int  ))
    
    ##print(np.allclose(np.diff(concatenated_indices), np.ones(len(concatenated_indices)-1)))

    
    #########
    #print(len(positions), type(positions))
    #print(positions.shape)
    #print(positions[:,0])
    #### Here the types==t should be a index list 
    # positions[types == t]) for t in range(config.n_types)
    #########
    #print('here', charges.shape, type(charges))
    #print('here', positions.shape, type(positions))
    
>>>>>>> 98ca65f7
    positions = np.asfortranarray(positions)
    velocities = np.asfortranarray(velocities)
    bond_forces = np.asfortranarray(bond_forces)
    angle_forces = np.asfortranarray(angle_forces)
<<<<<<< HEAD
    dihedral_forces = np.asfortranarray(dihedral_forces)

=======
    #charges = np.asfortranarray(charges)
    #print('here', charges.shape, type(charges))
    #print('here', positions.shape, type(positions))
    
>>>>>>> 98ca65f7
    if not args.disable_field:
        layouts = [pm.decompose(positions[types == t]) for t in range(config.n_types)]
        update_field(
            phi,
            layouts,
            force_on_grid,
            hamiltonian,
            pm,
            positions,
            types,
            config,
            v_ext,
            phi_fourier,
            v_ext_fourier,
            compute_potential=True,
        )
        field_energy, kinetic_energy = compute_field_and_kinetic_energy(
            phi,
            velocities,
            hamiltonian,
            positions,
            types,
            v_ext,
            config,
            layouts,
            comm=comm,
        )
        compute_field_force(
            layouts, positions, force_on_grid, field_forces, types, config.n_types
        )
    else:
        kinetic_energy = comm.allreduce(0.5 * config.mass * np.sum(velocities ** 2))
 
     
    ## Add Simple Poisson Equation Electrostatic: compute field/force/energy together 
    ##field_q_energy = 0.0 
    if charges_flag and config.coulombtype == 'PIC_Spectral':
        layout_q = pm.decompose( positions ) 
        ## ^---- possible to filter out the particles without charge via e.g. positions[charges != 0] following positions[types == t])
        ### one step
        #field_q_energy = update_field_force_energy_q(
        #    charges,# charge
        #    phi_q,  # chage density
        #    phi_q_fourier,   
        #    elec_field_fourier, #for force calculation 
        #    elec_field,     
        #    elec_forces,    
        #    elec_energy_field, # for energy calculation 
        #    field_q_energy,
        #    layout_q, #### general terms  
        #    pm,
        #    positions,  
        #    config,
        #    compute_energy=True,
        #    comm=comm
        #)
        #print(field_q_energy, elec_forces[0])
        
        ### split 
        update_field_force_q(
            charges,# charge
            phi_q,  # chage density
            phi_q_fourier,   
            elec_field_fourier, #for force calculation 
            elec_field,     
            elec_forces, 
            layout_q, #### general terms  
            pm,
            positions,  
            config
        )
        
        field_q_energy=compute_field_energy_q(
            config,
            phi_q_fourier,
            elec_energy_field, #for energy calculation
            field_q_energy,
            comm=comm
        )
        #print(field_q_energy, elec_forces[0])

    
    if molecules_flag:
        if not (args.disable_bonds and args.disable_angle_bonds and args.disable_dihedrals):
            bonds_prep = prepare_bonds(molecules, names, bonds, indices, config)
            (
                bonds_2_atom1,
                bonds_2_atom2,
                bonds_2_equilibrium,
                bonds_2_stength,
                bonds_3_atom1,
                bonds_3_atom2,
                bonds_3_atom3,
                bonds_3_equilibrium,
                bonds_3_stength,
                bonds_4_atom1,
                bonds_4_atom2,
                bonds_4_atom3,
                bonds_4_atom4,
                bonds_4_coeff,
                bonds_4_phase,
            ) = bonds_prep
        if not args.disable_bonds:
            bond_energy_ = compute_bond_forces(
                bond_forces,
                positions,
                config.box_size,
                bonds_2_atom1,
                bonds_2_atom2,
                bonds_2_equilibrium,
                bonds_2_stength,
            )
            bond_energy = comm.allreduce(bond_energy_, MPI.SUM)
        if not args.disable_angle_bonds:
            angle_energy_ = compute_angle_forces(
                angle_forces,
                positions,
                config.box_size,
                bonds_3_atom1,
                bonds_3_atom2,
                bonds_3_atom3,
                bonds_3_equilibrium,
                bonds_3_stength,
            )
            angle_energy = comm.allreduce(angle_energy_, MPI.SUM)
        if not args.disable_dihedrals:
            dihedral_energy_ = compute_dihedral_forces(
                dihedral_forces,
                positions,
                config.box_size,
                bonds_4_atom1,
                bonds_4_atom2,
                bonds_4_atom3,
                bonds_4_atom4,
                bonds_4_coeff,
                bonds_4_phase,
            )
            dihedral_energy = comm.allreduce(dihedral_energy_, MPI.SUM)
        #else:
        #    # What about bonds_3 and bonds_4?
        #    bonds_2_atom1, bonds_2_atom2 = [], []
    else:
        # What about bonds_3 and bonds_4?
        bonds_2_atom1, bonds_2_atom2 = [], []

<<<<<<< HEAD
    config.initial_energy = field_energy + kinetic_energy + bond_energy + angle_energy + dihedral_energy
=======
    config.initial_energy = field_energy + kinetic_energy + bond_energy + angle_energy

>>>>>>> 98ca65f7
    out_dataset = OutDataset(args.destdir, config,
                             double_out=args.double_output,
                             disable_mpio=args.disable_mpio)
    #print('here')
    #print(type(indices), indices.shape)
    #print(type(names), names.shape)
    if charges_flag and config.coulombtype == 'PIC_Spectral':
        store_static_with_charge(
            out_dataset,
            rank_range,
            names,
            types,
            indices,
            charges, #<---------- simple add charges 
            config,
            bonds_2_atom1,
            bonds_2_atom2,
            velocity_out=args.velocity_output,
            force_out=args.force_output,
            comm=comm,
        )  
    else: 
        store_static(
            out_dataset,
            rank_range,
            names,
            types,
            indices,
            config,
            bonds_2_atom1,
            bonds_2_atom2,
            velocity_out=args.velocity_output,
            force_out=args.force_output,
            comm=comm,
        )

    
    if config.n_print > 0:
        step = 0
        frame = 0
        if not args.disable_field:
            field_energy, kinetic_energy = compute_field_and_kinetic_energy(
                phi,
                velocities,
                hamiltonian,
                positions,
                types,
                v_ext,
                config,
                layouts,
                comm=comm,
            )
            ### add charge related 
            ### field_q_energy = 0.0 
            #if charges_flag:
            #    field_q_energy=compute_field_energy_q(
            #        phi_q_fourier,
            #        elec_energy_field, #for energy calculation
            #        field_q_energy,
            #        comm=comm
            #    )
        else:
            kinetic_energy = comm.allreduce(0.5 * config.mass * np.sum(velocities ** 2))
<<<<<<< HEAD
        temperature = (2 / 3) * kinetic_energy / (config.R * config.n_particles)  # noqa: E501
=======
        temperature = (2 / 3) * kinetic_energy / ((2.479 / 298.0) * config.n_particles)
        #print('field_forces.shape', field_forces.shape)
        #print('bond_forces.shape',  bond_forces.shape) 
        #print('elec_forces.shape',  elec_forces.shape) 
>>>>>>> 98ca65f7
        store_data(
            out_dataset,
            step,
            frame,
            indices,
            positions,
            velocities,
<<<<<<< HEAD
            field_forces + bond_forces + angle_forces + dihedral_forces,
=======
            judge_add_force(charges_flag,field_forces,bond_forces,angle_forces, elec_forces) , #field_forces + bond_forces + angle_forces + elec_forces, ## <------ judge_add_force(charges_flag,field_forces,bond_forces,angle_forces, elec_forces), #
>>>>>>> 98ca65f7
            config.box_size,
            temperature,
            kinetic_energy,
            bond_energy,
            angle_energy,
            dihedral_energy,
            field_energy,
            field_q_energy, ##<---------- 
            config.time_step,
            config,
            velocity_out=args.velocity_output,
            force_out=args.force_output,
            dump_per_particle=args.dump_per_particle,
            comm=comm,
        )
        
    if rank == 0:
        loop_start_time = datetime.datetime.now()
        last_step_time = datetime.datetime.now()
    
    
    
    flush_step = 0
    
    # ======================================================================= #
    # =================  |\/| |¯¯\     |    |¯¯| |¯¯| |¯¯)  ================= #
    # =================  |  | |__/     |___ |__| |__| |¯¯   ================= #
    # ======================================================================= #
    for step in range(config.n_steps):
        #if comm.Get_rank() == 0:
            #print('--------------- step ---------------', step)
        current_step_time = datetime.datetime.now()

        if step == 0 and args.verbose > 1:
            Logger.rank0.log(logging.INFO, f"MD step = {step:10d}")
        else:
            log_step = False
            if config.n_steps < 1000:
                log_step = True
            elif (
                np.mod(step, config.n_steps // 1000) == 0
                or np.mod(step, config.n_print) == 0
            ):
                log_step = True
            if rank == 0 and log_step and args.verbose > 1:
                step_t = current_step_time - last_step_time
                tot_t = current_step_time - loop_start_time
                avg_t = (current_step_time - loop_start_time) / (step + 1)
                ns_sim = (step + 1) * config.time_step / 1000

                seconds_per_day = 24 * 60 * 60
                seconds_elapsed = tot_t.days * seconds_per_day
                seconds_elapsed += tot_t.seconds
                seconds_elapsed += 1e-6 * tot_t.microseconds
                minutes_elapsed = seconds_elapsed / 60
                hours_elapsed = minutes_elapsed / 60
                days_elapsed = hours_elapsed / 24

                ns_per_day = ns_sim / days_elapsed
                hours_per_ns = hours_elapsed / ns_sim
                steps_per_s = (step + 1) / seconds_elapsed
                info_str = (
                    f"MD step = {step:10d}   step time: "
                    f"{fmtdt(step_t):22s}   Performance: "
                    f"{ns_per_day:.3f} ns/day   {hours_per_ns:.3f} hours/ns   "
                    f"{steps_per_s:.3f} steps/s"
                )
                Logger.rank0.log(logging.INFO, info_str)
        
        # Initial rRESPA velocity step
        if charges_flag and config.coulombtype == 'PIC_Spectral':
            velocities = integrate_velocity(
                velocities, (field_forces + elec_forces) / config.mass, config.time_step
            )
        else:
            velocities = integrate_velocity(
                velocities, field_forces / config.mass, config.time_step
            )
        
        # Inner rRESPA steps
        for inner in range(config.respa_inner):
            velocities = integrate_velocity(
                velocities,
                (bond_forces + angle_forces + dihedral_forces) / config.mass,
                config.time_step / config.respa_inner,
            )
            positions = integrate_position(
                positions, velocities, config.time_step / config.respa_inner
            )
            positions = np.mod(positions, config.box_size[None, :])
    
            # Update fast forces
            if molecules_flag:
                if not args.disable_bonds:
                    bond_energy_ = compute_bond_forces(
                        bond_forces,
                        positions,
                        config.box_size,
                        bonds_2_atom1,
                        bonds_2_atom2,
                        bonds_2_equilibrium,
                        bonds_2_stength,
                    )
                if not args.disable_angle_bonds:
                    angle_energy_ = compute_angle_forces(
                        angle_forces,
                        positions,
                        config.box_size,
                        bonds_3_atom1,
                        bonds_3_atom2,
                        bonds_3_atom3,
                        bonds_3_equilibrium,
                        bonds_3_stength,
                    )
                if not args.disable_dihedrals:
                    dihedral_energy_ = compute_dihedral_forces(
                        dihedral_forces,
                        positions,
                        config.box_size,
                        bonds_4_atom1,
                        bonds_4_atom2,
                        bonds_4_atom3,
                        bonds_4_atom4,
                        bonds_4_coeff,
                        bonds_4_phase,
                    )
            velocities = integrate_velocity(
                velocities,
                (bond_forces + angle_forces + dihedral_forces) / config.mass,
                config.time_step / config.respa_inner,
            )
        
        # Update slow forces
        if not args.disable_field:
            layouts = [
                pm.decompose(positions[types == t]) for t in range(config.n_types)
            ]
            update_field(
                phi,
                layouts,
                force_on_grid,
                hamiltonian,
                pm,
                positions,
                types,
                config,
                v_ext,
                phi_fourier,
                v_ext_fourier,
            )
            compute_field_force(
                layouts, positions, force_on_grid, field_forces, types, config.n_types
            )

            ## add q related 
            if charges_flag:
                layout_q = pm.decompose( positions ) 
                ### split 
                update_field_force_q(
                    charges,# charge
                    phi_q,  # chage density
                    phi_q_fourier,   
                    elec_field_fourier, #for force calculation 
                    elec_field,     
                    elec_forces, 
                    layout_q, #### general terms  
                    pm,
                    positions,  
                    config
                )
                
                field_q_energy=compute_field_energy_q(
                    config,
                    phi_q_fourier,
                    elec_energy_field, #for energy calculation
                    field_q_energy,
                    comm=comm
                )
                #print(field_q_energy, elec_forces[0])
        
        # Second rRESPA velocity step
        if charges_flag and config.coulombtype == 'PIC_Spectral':
            velocities = integrate_velocity(
                velocities, (field_forces + elec_forces) / config.mass, config.time_step
            )
        else:
            velocities = integrate_velocity(
                velocities, field_forces / config.mass, config.time_step
            )
        ### <-------- TBF
        #print(type(field_forces),type(field_forces))
        #print(field)
        
        # Only compute and keep the molecular bond energy from the last rRESPA
        # inner step
        if molecules_flag:
            if not args.disable_bonds:
                bond_energy = comm.allreduce(bond_energy_, MPI.SUM)
            if not args.disable_angle_bonds:
                angle_energy = comm.allreduce(angle_energy_, MPI.SUM)
<<<<<<< HEAD
            if not args.disable_dihedrals:
                dihedral_energy = comm.allreduce(dihedral_energy_, MPI.SUM)

=======
        ##print('here ok')
        
>>>>>>> 98ca65f7
        if step != 0 and config.domain_decomposition:
            if np.mod(step, config.domain_decomposition) == 0:
                #print(positions.shape)
                #print(bond_forces.shape)
                #print(elec_forces.shape)
                #print(velocities.shape)
                positions = np.ascontiguousarray(positions)
                bond_forces = np.ascontiguousarray(bond_forces)
                angle_forces = np.ascontiguousarray(angle_forces)
<<<<<<< HEAD
                dihedral_forces = np.ascontiguousarray(dihedral_forces)

                dd = domain_decomposition(
                    positions,
                    pm,
                    velocities,
                    indices,
                    bond_forces,
                    angle_forces,
                    dihedral_forces,
                    field_forces,
                    names,
                    types,
=======
                
                
                ##################### 
                args_in = [
                     velocities,
                     indices,
                     bond_forces,
                     angle_forces,
                     field_forces,
                     names, 
                     types
                ]
                if charges_flag: ## add charge related 
                    args_in.append(charges) 
                    args_in.append(elec_forces)
                dd = domain_decomposition(
                    positions,
                    pm,
                    *args_in,
>>>>>>> 98ca65f7
                    molecules=molecules if molecules_flag else None,
                    bonds=bonds if molecules_flag else None,
                    verbose=args.verbose,
                    comm=comm,
                )
<<<<<<< HEAD
                if molecules_flag:
                    (
                        positions,
                        velocities,
                        indices,
                        bond_forces,
                        angle_forces,
                        dihedral_forces,
                        field_forces,
                        names,
                        types,
                        bonds,
                        molecules,
                    ) = dd
                else:
                    (
                        positions,
                        velocities,
                        indices,
                        bond_forces,
                        angle_forces,
                        dihedral_forces,
                        field_forces,
                        names,
                        types,
                    ) = dd
=======
                exec(_cmd_receive_dd )
                ##############################
                ########################### call explicitly 
                #dd = domain_decomposition(
                #    positions,
                #    pm,
                #    velocities,
                #    indices,
                #    bond_forces,
                #    angle_forces,
                #    field_forces,
                #    names,
                #    types,
                #    charges,
                #    elec_forces,
                #    molecules=molecules if molecules_flag else None,
                #    bonds=bonds if molecules_flag else None,
                #    verbose=args.verbose,
                #    comm=comm,
                #)
                #exec(_cmd_receive_dd)
                
                
>>>>>>> 98ca65f7

        
                positions = np.asfortranarray(positions)
                bond_forces = np.asfortranarray(bond_forces)
                angle_forces = np.asfortranarray(angle_forces)
<<<<<<< HEAD
                dihedral_forces = np.asfortranarray(dihedral_forces)

=======
    
>>>>>>> 98ca65f7
                layouts = [
                    pm.decompose(positions[types == t]) for t in range(config.n_types)
                ]

                if molecules_flag:
                    bonds_prep = prepare_bonds(molecules, names, bonds, indices, config)
                    (
                        bonds_2_atom1,
                        bonds_2_atom2,
                        bonds_2_equilibrium,
                        bonds_2_stength,
                        bonds_3_atom1,
                        bonds_3_atom2,
                        bonds_3_atom3,
                        bonds_3_equilibrium,
                        bonds_3_stength,
                        bonds_4_atom1,
                        bonds_4_atom2,
                        bonds_4_atom3,
                        bonds_4_atom4,
                        bonds_4_coeff,
                        bonds_4_phase,
                    ) = bonds_prep
       
        for t in range(config.n_types):
            if args.verbose > 2:
                exchange_cost = layouts[t].get_exchange_cost()
                Logger.all_ranks.log(
                    logging.INFO,
                    (
                        f"(GHOSTS: Total number of particles of type "
                        f"{config.type_to_name_map[t]} to be "
                        f"exchanged = {exchange_cost[rank]}"
                    ),
                )

        # Thermostat
        if config.target_temperature:
        # Add loop if multiple groups/temperatures are defined 
        # csrv_thermostat(velocities_grp_i, config_T_i, config_tau_i)
            csvr_thermostat(velocities, names, config, comm=comm)

        # Print trajectory
        if config.n_print > 0:
            if np.mod(step, config.n_print) == 0 and step != 0:
                frame = step // config.n_print
                if not args.disable_field:
                    (
                        field_energy,
                        kinetic_energy,
                    ) = compute_field_and_kinetic_energy(  # noqa: E501
                        phi,
                        velocities,
                        hamiltonian,
                        positions,
                        types,
                        v_ext,
                        config,
                        layouts,
                        comm=comm,
                    )

                    if charges_flag:
                        field_q_energy=compute_field_energy_q(
                            config,
                            phi_q_fourier,
                            elec_energy_field, #for energy calculation
                            field_q_energy,
                            comm=comm
                        )
                else:
                    kinetic_energy = comm.allreduce(
                        0.5 * config.mass * np.sum(velocities ** 2)
                    )
                temperature = (
                    (2 / 3) * kinetic_energy / (config.R * config.n_particles)
                )
                if args.disable_field:
                    field_energy = 0.0
                store_data(
                    out_dataset,
                    step,
                    frame,
                    indices,
                    positions,
                    velocities,
<<<<<<< HEAD
                    field_forces + bond_forces + angle_forces + dihedral_forces,
=======
                    judge_add_force(charges_flag,field_forces,bond_forces,angle_forces, elec_forces), #field_forces + bond_forces + angle_forces + elec_forces, 
>>>>>>> 98ca65f7
                    config.box_size,
                    temperature,
                    kinetic_energy,
                    bond_energy,
                    angle_energy,
                    dihedral_energy,
                    field_energy,
                    field_q_energy, #<---------
                    config.time_step,
                    config,
                    velocity_out=args.velocity_output,
                    force_out=args.force_output,
                    dump_per_particle=args.dump_per_particle,
                    comm=comm,
                )
                if np.mod(step, config.n_print * config.n_flush) == 0:
                    out_dataset.flush()
        last_step_time = current_step_time

    # End simulation
    if rank == 0:
        end_time = datetime.datetime.now()
        sim_time = end_time - start_time
        setup_time = loop_start_time - start_time
        loop_time = end_time - loop_start_time
        Logger.rank0.log(
            logging.INFO,
            (
                f"Elapsed time: {fmtdt(sim_time)}   "
                f"Setup time: {fmtdt(setup_time)}   "
                f"MD loop time: {fmtdt(loop_time)}"
            ),
        )

    if config.n_print > 0 and np.mod(config.n_steps - 1, config.n_print) != 0:
        if not args.disable_field:
            update_field(
                phi,
                layouts,
                force_on_grid,
                hamiltonian,
                pm,
                positions,
                types,
                config,
                v_ext,
                phi_fourier,
                v_ext_fourier,
                compute_potential=True,
            )
            field_energy, kinetic_energy = compute_field_and_kinetic_energy(
                phi,
                velocities,
                hamiltonian,
                positions,
                types,
                v_ext,
                config,
                layouts,
                comm=comm,
            )
            
            ## add q related 
            if charges_flag:
                layout_q = pm.decompose( positions ) 
                ### split 
                update_field_force_q(
                    charges,# charge
                    phi_q,  # chage density
                    phi_q_fourier,   
                    elec_field_fourier, #for force calculation 
                    elec_field,     
                    elec_forces, 
                    layout_q, #### general terms  
                    pm,
                    positions,  
                    config
                )
                
                field_q_energy=compute_field_energy_q(
                    config,
                    phi_q_fourier,
                    elec_energy_field, #for energy calculation
                    field_q_energy,
                    comm=comm
                )
                #print(field_q_energy, elec_forces[0])

        else:
            kinetic_energy = comm.allreduce(0.5 * config.mass * np.sum(velocities ** 2))
        frame = (step + 1) // config.n_print
        temperature = (2 / 3) * kinetic_energy / (config.R * config.n_particles)  # noqa: E501
        if args.disable_field:
            field_energy = 0.0
        store_data(
            out_dataset,
            step,
            frame,
            indices,
            positions,
            velocities,
<<<<<<< HEAD
            field_forces + bond_forces + angle_forces + dihedral_forces,
=======
            judge_add_force(charges_flag,field_forces,bond_forces,angle_forces, elec_forces), #field_forces + bond_forces + angle_forces + elec_forces, #<-----------
>>>>>>> 98ca65f7
            config.box_size,
            temperature,
            kinetic_energy,
            bond_energy,
            angle_energy,
            dihedral_energy,
            field_energy,
            field_q_energy, #<-----------
            config.time_step,
            config,
            velocity_out=args.velocity_output,
            force_out=args.force_output,
            dump_per_particle=args.dump_per_particle,
            comm=comm,
        )

    out_dataset.close_file()<|MERGE_RESOLUTION|>--- conflicted
+++ resolved
@@ -272,9 +272,9 @@
     return velocities
 
 
-def judge_add_force( charges_flag, field_forces, bond_forces, angle_forces, elec_forces):
+def judge_add_force( charges_flag, field_forces, bond_forces, angle_forces, dihedral_forces, elec_forces):
     if charges_flag == True: 
-        return field_forces+bond_forces+angle_forces+elec_forces
+        return field_forces+bond_forces+angle_forces+ dihedral_forces+elec_forces
     else:
         return field_forces+bond_forces+angle_forces
 
@@ -477,6 +477,7 @@
          indices,
          bond_forces,
          angle_forces,
+      dihedral_forces, #--- add dihedrals 
          field_forces,
          names, 
          types
@@ -517,50 +518,13 @@
         dd = domain_decomposition(
             positions,
             pm,
-<<<<<<< HEAD
-            velocities,
-            indices,
-            bond_forces,
-            angle_forces,
-            dihedral_forces,
-            field_forces,
-            names,
-            types,
-=======
             *args_in,
->>>>>>> 98ca65f7
             molecules=molecules if molecules_flag else None,
             bonds=bonds if molecules_flag else None,
             verbose=args.verbose,
             comm=comm,
         )
-<<<<<<< HEAD
-        if molecules_flag:
-            (
-                positions,
-                velocities,
-                indices,
-                bond_forces,
-                angle_forces,
-                dihedral_forces,
-                field_forces,
-                names,
-                types,
-                bonds,
-                molecules,
-            ) = dd
-        else:
-            (
-                positions,
-                velocities,
-                indices,
-                bond_forces,
-                angle_forces,
-                field_forces,
-                names,
-                types,
-            ) = dd
-=======
+        
         exec(_cmd_receive_dd ) ## args_recv = dd WRONG 
     
     #print('field_forces.shape', field_forces.shape)
@@ -594,20 +558,12 @@
     #print('here', charges.shape, type(charges))
     #print('here', positions.shape, type(positions))
     
->>>>>>> 98ca65f7
     positions = np.asfortranarray(positions)
     velocities = np.asfortranarray(velocities)
     bond_forces = np.asfortranarray(bond_forces)
     angle_forces = np.asfortranarray(angle_forces)
-<<<<<<< HEAD
     dihedral_forces = np.asfortranarray(dihedral_forces)
-
-=======
-    #charges = np.asfortranarray(charges)
-    #print('here', charges.shape, type(charges))
-    #print('here', positions.shape, type(positions))
-    
->>>>>>> 98ca65f7
+    
     if not args.disable_field:
         layouts = [pm.decompose(positions[types == t]) for t in range(config.n_types)]
         update_field(
@@ -752,13 +708,9 @@
     else:
         # What about bonds_3 and bonds_4?
         bonds_2_atom1, bonds_2_atom2 = [], []
-
-<<<<<<< HEAD
-    config.initial_energy = field_energy + kinetic_energy + bond_energy + angle_energy + dihedral_energy
-=======
-    config.initial_energy = field_energy + kinetic_energy + bond_energy + angle_energy
-
->>>>>>> 98ca65f7
+    
+    config.initial_energy = field_energy + kinetic_energy + bond_energy + angle_energy + dihedral_energy #with dihedral
+
     out_dataset = OutDataset(args.destdir, config,
                              double_out=args.double_output,
                              disable_mpio=args.disable_mpio)
@@ -822,14 +774,12 @@
             #    )
         else:
             kinetic_energy = comm.allreduce(0.5 * config.mass * np.sum(velocities ** 2))
-<<<<<<< HEAD
+        
         temperature = (2 / 3) * kinetic_energy / (config.R * config.n_particles)  # noqa: E501
-=======
-        temperature = (2 / 3) * kinetic_energy / ((2.479 / 298.0) * config.n_particles)
+        
         #print('field_forces.shape', field_forces.shape)
         #print('bond_forces.shape',  bond_forces.shape) 
         #print('elec_forces.shape',  elec_forces.shape) 
->>>>>>> 98ca65f7
         store_data(
             out_dataset,
             step,
@@ -837,11 +787,7 @@
             indices,
             positions,
             velocities,
-<<<<<<< HEAD
-            field_forces + bond_forces + angle_forces + dihedral_forces,
-=======
-            judge_add_force(charges_flag,field_forces,bond_forces,angle_forces, elec_forces) , #field_forces + bond_forces + angle_forces + elec_forces, ## <------ judge_add_force(charges_flag,field_forces,bond_forces,angle_forces, elec_forces), #
->>>>>>> 98ca65f7
+            judge_add_force(charges_flag,field_forces,bond_forces,angle_forces, dihedral_forces, elec_forces) , # add dihedrals #field_forces + bond_forces + angle_forces + elec_forces, ## <------ judge_add_force(charges_flag,field_forces,bond_forces,angle_forces, elec_forces), #
             config.box_size,
             temperature,
             kinetic_energy,
@@ -1042,14 +988,9 @@
                 bond_energy = comm.allreduce(bond_energy_, MPI.SUM)
             if not args.disable_angle_bonds:
                 angle_energy = comm.allreduce(angle_energy_, MPI.SUM)
-<<<<<<< HEAD
             if not args.disable_dihedrals:
                 dihedral_energy = comm.allreduce(dihedral_energy_, MPI.SUM)
-
-=======
-        ##print('here ok')
-        
->>>>>>> 98ca65f7
+                
         if step != 0 and config.domain_decomposition:
             if np.mod(step, config.domain_decomposition) == 0:
                 #print(positions.shape)
@@ -1059,29 +1000,16 @@
                 positions = np.ascontiguousarray(positions)
                 bond_forces = np.ascontiguousarray(bond_forces)
                 angle_forces = np.ascontiguousarray(angle_forces)
-<<<<<<< HEAD
                 dihedral_forces = np.ascontiguousarray(dihedral_forces)
 
-                dd = domain_decomposition(
-                    positions,
-                    pm,
-                    velocities,
-                    indices,
-                    bond_forces,
-                    angle_forces,
-                    dihedral_forces,
-                    field_forces,
-                    names,
-                    types,
-=======
                 
                 
-                ##################### 
                 args_in = [
                      velocities,
                      indices,
                      bond_forces,
                      angle_forces,
+                     dihedral_forces, # add dihedrals 
                      field_forces,
                      names, 
                      types
@@ -1093,40 +1021,12 @@
                     positions,
                     pm,
                     *args_in,
->>>>>>> 98ca65f7
                     molecules=molecules if molecules_flag else None,
                     bonds=bonds if molecules_flag else None,
                     verbose=args.verbose,
                     comm=comm,
                 )
-<<<<<<< HEAD
-                if molecules_flag:
-                    (
-                        positions,
-                        velocities,
-                        indices,
-                        bond_forces,
-                        angle_forces,
-                        dihedral_forces,
-                        field_forces,
-                        names,
-                        types,
-                        bonds,
-                        molecules,
-                    ) = dd
-                else:
-                    (
-                        positions,
-                        velocities,
-                        indices,
-                        bond_forces,
-                        angle_forces,
-                        dihedral_forces,
-                        field_forces,
-                        names,
-                        types,
-                    ) = dd
-=======
+                
                 exec(_cmd_receive_dd )
                 ##############################
                 ########################### call explicitly 
@@ -1149,19 +1049,14 @@
                 #)
                 #exec(_cmd_receive_dd)
                 
-                
->>>>>>> 98ca65f7
+               
 
         
                 positions = np.asfortranarray(positions)
                 bond_forces = np.asfortranarray(bond_forces)
                 angle_forces = np.asfortranarray(angle_forces)
-<<<<<<< HEAD
                 dihedral_forces = np.asfortranarray(dihedral_forces)
-
-=======
-    
->>>>>>> 98ca65f7
+                
                 layouts = [
                     pm.decompose(positions[types == t]) for t in range(config.n_types)
                 ]
@@ -1248,11 +1143,7 @@
                     indices,
                     positions,
                     velocities,
-<<<<<<< HEAD
-                    field_forces + bond_forces + angle_forces + dihedral_forces,
-=======
-                    judge_add_force(charges_flag,field_forces,bond_forces,angle_forces, elec_forces), #field_forces + bond_forces + angle_forces + elec_forces, 
->>>>>>> 98ca65f7
+                    judge_add_force(charges_flag,field_forces,bond_forces,angle_forces,dihedral_forces, elec_forces), #field_forces + bond_forces + angle_forces + elec_forces, 
                     config.box_size,
                     temperature,
                     kinetic_energy,
@@ -1354,11 +1245,7 @@
             indices,
             positions,
             velocities,
-<<<<<<< HEAD
-            field_forces + bond_forces + angle_forces + dihedral_forces,
-=======
-            judge_add_force(charges_flag,field_forces,bond_forces,angle_forces, elec_forces), #field_forces + bond_forces + angle_forces + elec_forces, #<-----------
->>>>>>> 98ca65f7
+            judge_add_force(charges_flag,field_forces,bond_forces,angle_forces,  dihedral_forces, elec_forces), #field_forces + bond_forces + angle_forces + elec_forces, #<-----------
             config.box_size,
             temperature,
             kinetic_energy,
