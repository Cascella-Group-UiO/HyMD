from argparse import ArgumentParser
import atexit
import cProfile
import datetime
import h5py
import logging
from mpi4py import MPI
import numpy as np
import os
import pmesh.pm as pmesh
import pstats
import sys
from types import ModuleType as moduleobj
import warnings


from hamiltonian import DefaultNoChi, DefaultWithChi
from field import (
    compute_field_force,
    update_field,
    compute_field_and_kinetic_energy,
    domain_decomposition,
    initialize_pm
)
from file_io import distribute_input, OutDataset, store_static, store_data
from force import compute_bond_forces__fortran as compute_bond_forces
from force import compute_angle_forces__fortran as compute_angle_forces
from force import prepare_bonds
from input_parser import (
    read_config_toml,
    parse_config_toml,
    check_config,
    convert_CONF_to_config,
)
from integrator import integrate_velocity, integrate_position
from logger import Logger
from thermostat import csvr_thermostat
from pressure import comp_pressure
from barostat import isotropic, semiisotropic


def fmtdt(timedelta):  ### FIX ME (move this somewhere else)
    days = timedelta.days
    hours, rem = divmod(timedelta.seconds, 3600)
    minutes, seconds = divmod(rem, 60)
    microseconds = timedelta.microseconds
    ret_str = ""
    if days != 0:
        ret_str += f"{days} days "
    ret_str += f"{hours:02d}:{minutes:02d}:{seconds:02d}.{microseconds:06d}"
    return ret_str


def configure_runtime(comm):
    ap = ArgumentParser()
    ap.add_argument(
        "-v",
        "--verbose",
        default=0,
        type=int,
        nargs="?",
        help="Increase logging verbosity",
    )
    ap.add_argument(
        "--profile",
        default=False,
        action="store_true",
        help="Profile program execution with cProfile",
    )
    ap.add_argument(
        "--disable-field",
        default=False,
        action="store_true",
        help="Disable field forces",
    )
    ap.add_argument(
        "--disable-bonds",
        default=False,
        action="store_true",
        help="Disable two-particle bond forces",
    )
    ap.add_argument(
        "--disable-angle-bonds",
        default=False,
        action="store_true",
        help="Disable three-particle angle bond forces",
    )
    ap.add_argument(
        "--double-precision",
        default=False,
        action="store_true",
        help="Use double precision positions/velocities",
    )
    ap.add_argument(
        "--double-output",
        default=False,
        action="store_true",
        help="Use double precision in output h5md",
    )
    ap.add_argument(
        "--dump-per-particle",
        default=False,
        action="store_true",
        help="Log energy values per particle, not total",
    )
    ap.add_argument(
        "--force-output",
        default=False,
        action="store_true",
        help="Dump forces to h5md output",
    )
    ap.add_argument(
        "--velocity-output",
        default=False,
        action="store_true",
        help="Dump velocities to h5md output",
    )
    ap.add_argument(
        "--disable-mpio",
        default=False,
        action="store_true",
        help=("Avoid using h5py-mpi, potentially decreasing IO " "performance"),
    )
    ap.add_argument(
        "--destdir", default=".", help="Write output to specified directory"
    )
    ap.add_argument(
        "--seed",
        default=None,
        type=int,
        help="Set the numpy random generator seed for every rank",
    )
    ap.add_argument(
        "--logfile", default=None, help="Redirect event logging to specified file"
    )
    ap.add_argument("config", help="Config .py or .toml input configuration script")
    ap.add_argument("input", help="input.hdf5")
    args = ap.parse_args()

    # Given as '--verbose' or '-v' without a specific value specified,
    # default to 1
    if args.verbose is None:
        args.verbose = 1

    if comm.rank == 0:
        os.makedirs(args.destdir, exist_ok=True)
    comm.barrier()

    if args.seed is not None:
        np.random.seed(args.seed)
    else:
        np.random.seed()

    # Setup logger
    Logger.setup(
        default_level=logging.INFO, log_file=args.logfile, verbose=args.verbose
    )

    if args.profile:
        prof_file_name = "cpu.txt-%05d-of-%05d" % (comm.rank, comm.size)
        output_file = open(os.path.join(args.destdir, prof_file_name), "w")
        pr = cProfile.Profile()

        def profile_atexit():
            pr.disable()
            # Dump results:
            # - for binary dump
            prof_file_bin = "cpu.prof-%05d-of-%05d" % (comm.rank, comm.size)
            pr.dump_stats(os.path.join(args.destdir, prof_file_bin))
            stats = pstats.Stats(pr, stream=output_file)
            stats.sort_stats("time").print_stats()
            output_file.close()

        # TODO: if we have a main function then we can properly do set up and
        # teardown without using atexit.
        atexit.register(profile_atexit)

        pr.enable()

    try:
        Logger.rank0.log(
            logging.INFO, f"Attempting to parse config file {args.config} as .toml"
        )
        toml_config = read_config_toml(args.config)
        config = parse_config_toml(
            toml_config, file_path=os.path.abspath(args.config), comm=comm
        )
        Logger.rank0.log(
            logging.INFO, f"Successfully parsed {args.config} as .toml file"
        )
        config.command_line_full = " ".join(sys.argv)
        Logger.rank0.log(logging.INFO, str(config))
    except ValueError as ve:
        try:
            Logger.rank0.log(
                logging.INFO,
                (
                    f"Attempt to parse {args.config} as .toml failed, trying "
                    "to parse as python file"
                ),
            )
            CONF = {}
            exec(open(args.config).read(), CONF)
            CONF = {
                k: v
                for k, v in CONF.items()
                if (not k.startswith("_") and not isinstance(v, moduleobj))
            }

            Logger.rank0.log(
                logging.INFO, f"Successfully parsed {args.config} as .py file"
            )
            for key, value in sorted(CONF.items()):
                Logger.rank0.log(logging.INFO, f"{key} = {value}")
            config = convert_CONF_to_config(CONF, file_path=args.config)
        except NameError as ne:
            Logger.rank0.log(
                logging.ERROR, (f"Attempt to parse {args.config} as .py failed" f", ")
            )
            raise ValueError(
                f"Unable to parse configuration file {args.config}"
                + "\n\ntoml parse traceback:"
                + repr(ve)
                + "\n\npython parse traceback:"
                + repr(ne)
            )
    return args, config


def cancel_com_momentum(velocities, config, comm=MPI.COMM_WORLD):
    com_velocity = comm.allreduce(np.sum(velocities[...], axis=0), MPI.SUM)
    velocities[...] = velocities[...] - com_velocity / config.n_particles
    return velocities


def generate_initial_velocities(velocities, config, comm=MPI.COMM_WORLD):
    kT_start = config.R * config.start_temperature
    n_particles_ = velocities.shape[0]
    velocities[...] = np.random.normal(
        loc=0, scale=kT_start / config.mass, size=(n_particles_, 3)
    )
    com_velocity = comm.allreduce(np.sum(velocities[...], axis=0), MPI.SUM)
    velocities[...] = velocities[...] - com_velocity / config.n_particles
    kinetic_energy = comm.allreduce(
        0.5 * config.mass * np.sum(velocities ** 2), MPI.SUM
    )
    start_kinetic_energy_target = (
        1.5 * config.R * config.n_particles * config.start_temperature
    )
    factor = np.sqrt(1.5 * config.n_particles * kT_start / kinetic_energy)
    velocities[...] = velocities[...] * factor
    kinetic_energy = comm.allreduce(
        0.5 * config.mass * np.sum(velocities ** 2), MPI.SUM
    )
    Logger.rank0.log(
        logging.INFO,
        (
            f"Initialized {config.n_particles} velocities, target kinetic energy:"
            f" {start_kinetic_energy_target}, actual kinetic energy generated:"
            f" {kinetic_energy}"
        ),
    )
    return velocities

if __name__ == "__main__":
    comm = MPI.COMM_WORLD
    rank = comm.Get_rank()
    size = comm.Get_size()

    if rank == 0:
        start_time = datetime.datetime.now()

    args, config = configure_runtime(comm)

    if args.double_precision:
        dtype = np.float64
        if dtype == np.float64:
            from force import (
                                    compute_bond_forces__fortran__double as compute_bond_forces,
            )  # noqa: E501, F811
            from force import (
                compute_angle_forces__fortran__double as compute_angle_forces,
            )  # noqa: E501, F811
    else:
        dtype = np.float32

    driver = "mpio" if not args.disable_mpio else None
    with h5py.File(args.input, "r", driver=driver, comm=comm) as in_file:
        rank_range, molecules_flag = distribute_input(
            in_file,
            rank,
            size,
            config.n_particles,  ### << USE config here, update n_particles if not given
            config.max_molecule_size if config.max_molecule_size else 201,
            comm=comm,
        )
        indices = in_file["indices"][rank_range]
        positions = in_file["coordinates"][-1, rank_range, :]
        positions = positions.astype(dtype)
        if "velocities" in in_file:
            velocities = in_file["velocities"][-1, rank_range, :]
            velocities = velocities.astype(dtype)
        else:
            velocities = np.zeros_like(positions, dtype=dtype)

        names = in_file["names"][rank_range]

        types = None
        bonds = None
        molecules = []
        #molecules = None
        if "types" in in_file:
            types = in_file["types"][rank_range]
        if molecules_flag:
            molecules = in_file["molecules"][rank_range]
            bonds = in_file["bonds"][rank_range]
        if "box" in in_file:
            input_box = in_file["box"][:]
        else:
            input_box = np.array( [None, None, None] )

    config = check_config(config, indices, names, types, input_box, comm=comm)
    if config.n_print:
        if config.n_flush is None:
            config.n_flush = 10000 // config.n_print

    if config.start_temperature:
        velocities = generate_initial_velocities(velocities, config, comm=comm)
    elif config.cancel_com_momentum:
        velocities = cancel_com_momentum(velocities, config, comm=comm)

    positions = np.mod(positions, config.box_size[None, :])

    bond_forces = np.zeros(
        shape=(len(positions), 3), dtype=dtype
    )  # , order='F')  # noqa: E501
    angle_forces = np.zeros(
        shape=(len(positions), 3), dtype=dtype
    )  # , order='F')  # noqa: E501
    field_forces = np.zeros(shape=(len(positions), 3), dtype=dtype)
    field_energy = 0.0
    bond_energy = 0.0
    angle_energy = 0.0
    kinetic_energy = 0.0


    if config.hamiltonian.lower() == "defaultnochi":
        hamiltonian = DefaultNoChi(config)
    elif config.hamiltonian.lower() == "defaultwithchi":
        hamiltonian = DefaultWithChi(
            config, config.unique_names, config.type_to_name_map
        )
    else:
        err_str = (
            f"The specified Hamiltonian {config.hamiltonian} was not "
            f"recognized as a valid Hamiltonian."
        )
        Logger.rank0.log(logging.ERROR, err_str)
        if rank == 0:
            raise NotImplementedError(err_str)

    pm_stuff  = initialize_pm(pmesh, config, comm)
<<<<<<< HEAD
    (pm, phi, phi_fourier, force_on_grid, v_ext_fourier, v_ext, phi_transfer, phi_gradient, phi_laplacian,
    phi_lap_filtered_fourier, phi_lap_filtered, phi_grad_lap_fourier, phi_grad_lap, v_ext1, field_list) = pm_stuff
=======
    (pm, phi, phi_fourier, force_on_grid, v_ext_fourier, v_ext, phi_transfer, phi_laplacian,
    ) = pm_stuff
>>>>>>> 93c4c5f1
    Logger.rank0.log(logging.INFO, f"pfft-python processor mesh: {str(pm.np)}")

    if config.domain_decomposition:
        dd = domain_decomposition(
            positions,
            pm,
            velocities,
            indices,
            bond_forces,
            angle_forces,
            field_forces,
            names,
            types,
            molecules=molecules if molecules_flag else None,
            bonds=bonds if molecules_flag else None,
            verbose=args.verbose,
            comm=comm,
        )
        if molecules_flag:
            (
                positions,
                velocities,
                indices,
                bond_forces,
                angle_forces,
                field_forces,
                names,
                types,
                bonds,
                molecules,
            ) = dd
        else:
            (
                positions,
                velocities,
                indices,
                bond_forces,
                angle_forces,
                field_forces,
                names,
                types,
            ) = dd
    positions = np.asfortranarray(positions)
    velocities = np.asfortranarray(velocities)
    bond_forces = np.asfortranarray(bond_forces)
    angle_forces = np.asfortranarray(angle_forces)

    if not args.disable_field:
        layouts = [pm.decompose(positions[types == t]) for t in range(config.n_types)]
        update_field(
            phi,
            phi_gradient,
            phi_laplacian,
            phi_transfer,
            phi_grad_lap_fourier,
            phi_grad_lap,
            layouts,
            force_on_grid,
            hamiltonian,
            pm,
            positions,
            types,
            config,
            v_ext,
            phi_fourier,
            phi_lap_filtered_fourier,
            v_ext_fourier,
<<<<<<< HEAD
            phi_lap_filtered,
            v_ext1,
=======
>>>>>>> 93c4c5f1
            config.m,
            compute_potential=True,
        )

        field_energy, kinetic_energy = compute_field_and_kinetic_energy(
            phi,
            phi_gradient,
            velocities,
            hamiltonian,
            positions,
            types,
            v_ext,
            config,
            layouts,
            comm=comm,
        )
        compute_field_force(
            layouts, positions, force_on_grid, field_forces, types, config.n_types
        )
    else:
        kinetic_energy = comm.allreduce(0.5 * config.mass * np.sum(velocities ** 2))

    if molecules_flag:
        if not (args.disable_bonds and args.disable_angle_bonds):
            bonds_prep = prepare_bonds(molecules, names, bonds, indices, config)
            (
                bonds_2_atom1,
                bonds_2_atom2,
                bonds_2_equilibrium,
                bonds_2_stength,
                bonds_3_atom1,
                bonds_3_atom2,
                bonds_3_atom3,
                bonds_3_equilibrium,
                bonds_3_stength,
            ) = bonds_prep
        if not args.disable_bonds:
            bond_energy_,bond_pr_= compute_bond_forces(
                bond_forces,
                positions,
                config.box_size,
                bonds_2_atom1,
                bonds_2_atom2,
                bonds_2_equilibrium,
                bonds_2_stength,
            )
            bond_energy = comm.allreduce(bond_energy_, MPI.SUM)
            #bond_pr = comm.allreduce(bond_pr_, MPI.SUM)
            #if(rank == 0):
            #    print('bond_energy:',bond_energy)
            #    print('bond_pr in x:', bond_pr[0])
            #    print('bond_pr in y:', bond_pr[1])
            #    print('bond_pr in z:', bond_pr[2])
        if not args.disable_angle_bonds:
            angle_energy_, angle_pr_ = compute_angle_forces(
                angle_forces,
                positions,
                config.box_size,
                bonds_3_atom1,
                bonds_3_atom2,
                bonds_3_atom3,
                bonds_3_equilibrium,
                bonds_3_stength,
            )
            angle_energy = comm.allreduce(angle_energy_, MPI.SUM)
            angle_pr = comm.allreduce(angle_pr_, MPI.SUM)
        else:
            bonds_2_atom1, bonds_2_atom2 = [], []
    else:
        #bonds_2_atom1, bonds_2_atom2 = None, None
        bonds_2_atom1, bonds_2_atom2 = [], []

    config.initial_energy = field_energy + kinetic_energy + bond_energy + angle_energy
    out_dataset = OutDataset(args.destdir, config,
                             double_out=args.double_output,
                             disable_mpio=args.disable_mpio)
    store_static(
        out_dataset,
        rank_range,
        names,
        types,
        indices,
        config,
        bonds_2_atom1,
        bonds_2_atom2,
        velocity_out=args.velocity_output,
        force_out=args.force_output,
        comm=comm,
    )

    if config.n_print > 0:
        step = 0
        frame = 0
        if not args.disable_field:
            field_energy, kinetic_energy = compute_field_and_kinetic_energy(
                phi,
                phi_gradient,
                velocities,
                hamiltonian,
                positions,
                types,
                v_ext,
                config,
                layouts,
                comm=comm,
            )
        else:
            kinetic_energy = comm.allreduce(0.5 * config.mass * np.sum(velocities ** 2))
        temperature = (2 / 3) * kinetic_energy / (config.R * config.n_particles)  # noqa: E501
        if config.pressure or config.barostat:
            pressure = comp_pressure(
                    phi,
                    phi_gradient,
                    hamiltonian,
                    velocities,
                    config,
                    phi_fourier,
                    phi_laplacian,
                    phi_transfer,
<<<<<<< HEAD
                    phi_grad_lap_fourier,
                    phi_grad_lap,
=======
>>>>>>> 93c4c5f1
                    args,
                    bond_forces,
                    angle_forces,
                    positions,
                    bond_pr_,
                    angle_pr_,
                    comm=comm
            )

            #if rank ==0 : print(pressure[9:12])
            #print('phi_fft after pressure call: phi_fft[d=0]',phi_fft[0].value[0][0][0:2])
        else:
            pressure = 0.0 #0.0 indicates not calculated. To be changed.
        store_data(
            out_dataset,
            step,
            frame,
            indices,
            positions,
            velocities,
            field_forces + bond_forces + angle_forces,
            config.box_size,
            temperature,
            pressure,
            kinetic_energy,
            bond_energy,
            angle_energy,
            field_energy,
            config.time_step,
            config,
            velocity_out=args.velocity_output,
            force_out=args.force_output,
            dump_per_particle=args.dump_per_particle,
            comm=comm,
        )

    if rank == 0:
        loop_start_time = datetime.datetime.now()
        last_step_time = datetime.datetime.now()

    flush_step = 0
    # ======================================================================= #
    # =================  |\/| |¯¯\     |    |¯¯| |¯¯| |¯¯)  ================= #
    # =================  |  | |__/     |___ |__| |__| |¯¯   ================= #
    # ======================================================================= #
    for step in range(config.n_steps):
        current_step_time = datetime.datetime.now()

        if step == 0 and args.verbose > 1:
            Logger.rank0.log(logging.INFO, f"MD step = {step:10d}")
        else:
            log_step = False
            if config.n_steps < 1000:
                log_step = True
            elif (
                np.mod(step, config.n_steps // 1000) == 0
                or np.mod(step, config.n_print) == 0
            ):
                log_step = True
            if rank == 0 and log_step and args.verbose > 1:
                step_t = current_step_time - last_step_time
                tot_t = current_step_time - loop_start_time
                avg_t = (current_step_time - loop_start_time) / (step + 1)
                ns_sim = (step + 1) * config.time_step / 1000

                seconds_per_day = 24 * 60 * 60
                seconds_elapsed = tot_t.days * seconds_per_day
                seconds_elapsed += tot_t.seconds
                seconds_elapsed += 1e-6 * tot_t.microseconds
                minutes_elapsed = seconds_elapsed / 60
                hours_elapsed = minutes_elapsed / 60
                days_elapsed = hours_elapsed / 24

                ns_per_day = ns_sim / days_elapsed
                hours_per_ns = hours_elapsed / ns_sim
                steps_per_s = (step + 1) / seconds_elapsed
                info_str = (
                    f"MD step = {step:10d}   step time: "
                    f"{fmtdt(step_t):22s}   Performance: "
                    f"{ns_per_day:.3f} ns/day   {hours_per_ns:.3f} hours/ns   "
                    f"{steps_per_s:.3f} steps/s"
                )
                Logger.rank0.log(logging.INFO, info_str)

        # Initial rRESPA velocity step
        velocities = integrate_velocity(
            velocities, field_forces / config.mass, config.time_step
        )

        # Inner rRESPA steps
        for inner in range(config.respa_inner):
            velocities = integrate_velocity(
                velocities,
                (bond_forces + angle_forces) / config.mass,
                config.time_step / config.respa_inner,
            )
            positions = integrate_position(
                positions, velocities, config.time_step / config.respa_inner
            )
            positions = np.mod(positions, config.box_size[None, :])

            # Update fast forces
            if molecules_flag:
                if not args.disable_bonds:
                    bond_energy_, bond_pr_ = compute_bond_forces(
                        bond_forces,
                        positions,
                        config.box_size,
                        bonds_2_atom1,
                        bonds_2_atom2,
                        bonds_2_equilibrium,
                        bonds_2_stength,
                    )
                if not args.disable_angle_bonds:
                    angle_energy_, angle_pr_ = compute_angle_forces(
                        angle_forces,
                        positions,
                        config.box_size,
                        bonds_3_atom1,
                        bonds_3_atom2,
                        bonds_3_atom3,
                        bonds_3_equilibrium,
                        bonds_3_stength,
                    )
            velocities = integrate_velocity(
                velocities,
                (bond_forces + angle_forces) / config.mass,
                config.time_step / config.respa_inner,
            )

        # Update slow forces
        if not args.disable_field:
            #should compute_field_energy be here?
            layouts = [
                pm.decompose(positions[types == t]) for t in range(config.n_types)
            ]
            update_field(
                phi,
                phi_gradient,
                phi_laplacian,
                phi_transfer,
                phi_grad_lap_fourier,
                phi_grad_lap,
                layouts,
                force_on_grid,
                hamiltonian,
                pm,
                positions,
                types,
                config,
                v_ext,
                phi_fourier,
                phi_lap_filtered_fourier,
                v_ext_fourier,
<<<<<<< HEAD
                phi_lap_filtered,
                v_ext1,
=======
>>>>>>> 93c4c5f1
                config.m,
            )
            compute_field_force(
                layouts, positions, force_on_grid, field_forces, types, config.n_types
            )

        # Second rRESPA velocity step
        velocities = integrate_velocity(
            velocities, field_forces / config.mass, config.time_step
        )

        # Only compute and keep the molecular bond energy from the last rRESPA
        # inner step
        if molecules_flag:
            if not args.disable_bonds:
                bond_energy = comm.allreduce(bond_energy_, MPI.SUM)
            if not args.disable_angle_bonds:
                angle_energy = comm.allreduce(angle_energy_, MPI.SUM)
        if step != 0 and config.domain_decomposition:
            if np.mod(step, config.domain_decomposition) == 0:
                positions = np.ascontiguousarray(positions)
                bond_forces = np.ascontiguousarray(bond_forces)
                angle_forces = np.ascontiguousarray(angle_forces)

                dd = domain_decomposition(
                    positions,
                    pm,
                    velocities,
                    indices,
                    bond_forces,
                    angle_forces,
                    field_forces,
                    names,
                    types,
                    molecules=molecules if molecules_flag else None,
                    bonds=bonds if molecules_flag else None,
                    verbose=args.verbose,
                    comm=comm,
                )
                if molecules_flag:
                    (
                        positions,
                        velocities,
                        indices,
                        bond_forces,
                        angle_forces,
                        field_forces,
                        names,
                        types,
                        bonds,
                        molecules,
                    ) = dd
                else:
                    (
                        positions,
                        velocities,
                        indices,
                        bond_forces,
                        angle_forces,
                        field_forces,
                        names,
                        types,
                    ) = dd
                positions = np.asfortranarray(positions)
                bond_forces = np.asfortranarray(bond_forces)
                angle_forces = np.asfortranarray(angle_forces)

                layouts = [
                    pm.decompose(positions[types == t]) for t in range(config.n_types)
                ]
                if molecules_flag:
                    bonds_prep = prepare_bonds(molecules, names, bonds, indices, config)
                    (
                        bonds_2_atom1,
                        bonds_2_atom2,
                        bonds_2_equilibrium,
                        bonds_2_stength,
                        bonds_3_atom1,
                        bonds_3_atom2,
                        bonds_3_atom3,
                        bonds_3_equilibrium,
                        bonds_3_stength,
                    ) = bonds_prep

        for t in range(config.n_types):
            if args.verbose > 2:
                exchange_cost = layouts[t].get_exchange_cost()
                Logger.all_ranks.log(
                    logging.INFO,
                    (
                        f"(GHOSTS: Total number of particles of type "
                        f"{config.type_to_name_map[t]} to be "
                        f"exchanged = {exchange_cost[rank]}"
                    ),
                )

        # Thermostat
        if config.target_temperature and np.mod(step, config.n_b)==0:
            csvr_thermostat(velocities, names, config, comm=comm)

        # Berendsen Barostat
        if config.barostat:
            if config.barostat.lower() == 'isotropic':
                pm_stuff, change = isotropic(
                     pmesh,
                     pm_stuff,
                     phi,
                     phi_gradient,
                     hamiltonian,
                     positions,
                     velocities,
                     config,
                     phi_fourier,
                     phi_laplacian,
                     phi_transfer,
<<<<<<< HEAD
                     phi_grad_lap_fourier,
                     phi_grad_lap,
=======
>>>>>>> 93c4c5f1
                     bond_forces,
                     angle_forces,
                     args,
                     bond_pr_,
                     angle_pr_,
                     step,
                     comm=comm
                )

            elif config.barostat.lower() == 'semiisotropic':
                pm_stuff, change = semiisotropic(
                     pmesh,
                     pm_stuff,
                     phi,
                     phi_gradient,
                     hamiltonian,
                     positions,
                     velocities,
                     config,
                     phi_fourier,
                     phi_laplacian,
                     phi_transfer,
<<<<<<< HEAD
                     phi_grad_lap_fourier,
                     phi_grad_lap,
=======
>>>>>>> 93c4c5f1
                     bond_forces,
                     angle_forces,
                     args,
                     bond_pr_,
                     angle_pr_,
                     step,
                     comm=comm
                )
<<<<<<< HEAD

            (pm, phi, phi_fourier, force_on_grid, v_ext_fourier, v_ext, phi_transfer, phi_gradient, phi_laplacian,
            phi_lap_filtered_fourier, phi_lap_filtered, phi_grad_lap_fourier, phi_grad_lap, v_ext1, field_list) = pm_stuff
=======
            (pm, phi, phi_fourier, force_on_grid, v_ext_fourier, v_ext, phi_transfer, phi_laplacian
                   ) = pm_stuff
>>>>>>> 93c4c5f1
            if (change and not args.disable_field):
                layouts = [
                    pm.decompose(positions[types == t]) for t in range(config.n_types)
                ]
                update_field(
                    phi,
                    phi_gradient,
                    phi_laplacian,
                    phi_transfer,
                    phi_grad_lap_fourier,
                    phi_grad_lap,
                    layouts,
                    force_on_grid,
                    hamiltonian,
                    pm,
                    positions,
                    types,
                    config,
                    v_ext,
                    phi_fourier,
                    phi_lap_filtered_fourier,
                    v_ext_fourier,
<<<<<<< HEAD
                    phi_lap_filtered,
                    v_ext1,
                    config.m,
                    compute_potential=True,
                )
                field_energy, kinetic_energy = compute_field_and_kinetic_energy(
                    phi,
                    phi_gradient,
                    velocities,
                    hamiltonian,
                    positions,
                    types,
                    v_ext,
                    config,
                    layouts,
                    comm=comm,
=======
                    config.m,
>>>>>>> 93c4c5f1
                )
                compute_field_force(
                    layouts, positions, force_on_grid, field_forces, types, config.n_types
                )
        
        # Print trajectory
        if config.n_print > 0:
            if np.mod(step, config.n_print) == 0 and step != 0:
                frame = step // config.n_print
                if not args.disable_field:
                    layouts = [pm.decompose(positions[types == t]) for t in range(config.n_types)]
                    update_field(
                        phi,
<<<<<<< HEAD
                        phi_gradient,
                        phi_laplacian,
                        phi_transfer,
                        phi_grad_lap_fourier,
                        phi_grad_lap,
=======
>>>>>>> 93c4c5f1
                        layouts,
                        force_on_grid,
                        hamiltonian,
                        pm,
                        positions,
                        types,
                        config,
                        v_ext,
                        phi_fourier,
<<<<<<< HEAD
                        phi_lap_filtered_fourier,
                        v_ext_fourier,
                        phi_lap_filtered,
                        v_ext1,
=======
                        v_ext_fourier,
>>>>>>> 93c4c5f1
                        config.m,
                        compute_potential=True,
                    )
                    (
                        field_energy,
                        kinetic_energy,
                    ) = compute_field_and_kinetic_energy(  # noqa: E501
                        phi,
                        phi_gradient,
                        velocities,
                        hamiltonian,
                        positions,
                        types,
                        v_ext,
                        config,
                        layouts,
                        comm=comm,
                    )
                else:
                    kinetic_energy = comm.allreduce(
                        0.5 * config.mass * np.sum(velocities ** 2)
                    )
                temperature = (
                    (2 / 3) * kinetic_energy / (config.R * config.n_particles)
                )
                if args.disable_field:
                    field_energy = 0.0
                if config.pressure:
                    pressure = comp_pressure(
                            phi,
                            phi_gradient,
                            hamiltonian,
                            velocities,
                            config,
                            phi_fourier,
                            phi_laplacian,
                            phi_transfer,
<<<<<<< HEAD
                            phi_grad_lap_fourier,
                            phi_grad_lap,
=======
>>>>>>> 93c4c5f1
                            args,
                            bond_forces,
                            angle_forces,
                            positions,
                            bond_pr_,
                            angle_pr_,
                            comm=comm
                    )
                else:
                    pressure = 0.0 #0.0 indicates not calculated. To be changed.

                store_data(
                    out_dataset,
                    step,
                    frame,
                    indices,
                    positions,
                    velocities,
                    field_forces + bond_forces + angle_forces,
                    config.box_size,
                    temperature,
                    pressure,
                    kinetic_energy,
                    bond_energy,
                    angle_energy,
                    field_energy,
                    config.time_step,
                    config,
                    velocity_out=args.velocity_output,
                    force_out=args.force_output,
                    dump_per_particle=args.dump_per_particle,
                    comm=comm,
                )
                if np.mod(step, config.n_print * config.n_flush) == 0:
                    out_dataset.flush()
        last_step_time = current_step_time

    # End simulation
    if rank == 0:
        end_time = datetime.datetime.now()
        sim_time = end_time - start_time
        setup_time = loop_start_time - start_time
        loop_time = end_time - loop_start_time
        Logger.rank0.log(
            logging.INFO,
            (
                f"Elapsed time: {fmtdt(sim_time)}   "
                f"Setup time: {fmtdt(setup_time)}   "
                f"MD loop time: {fmtdt(loop_time)}"
            ),
        )

    if config.n_print > 0 and np.mod(config.n_steps - 1, config.n_print) != 0:
        if not args.disable_field:
            update_field(
                phi,
                phi_gradient,
                phi_laplacian,
                phi_transfer,
                phi_grad_lap_fourier,
                phi_grad_lap,
                layouts,
                force_on_grid,
                hamiltonian,
                pm,
                positions,
                types,
                config,
                v_ext,
                phi_fourier,
                phi_lap_filtered_fourier,
                v_ext_fourier,
<<<<<<< HEAD
                phi_lap_filtered,
                v_ext1,
=======
>>>>>>> 93c4c5f1
                config.m,
                compute_potential=True,
            )
            field_energy, kinetic_energy = compute_field_and_kinetic_energy(
                phi,
                phi_gradient,
                velocities,
                hamiltonian,
                positions,
                types,
                v_ext,
                config,
                layouts,
                comm=comm,
            )
        else:
            kinetic_energy = comm.allreduce(0.5 * config.mass * np.sum(velocities ** 2))
        frame = (step + 1) // config.n_print
        temperature = (2 / 3) * kinetic_energy / (config.R * config.n_particles)  # noqa: E501
        if args.disable_field:
            field_energy = 0.0
        if config.pressure:
            pressure = comp_pressure(
                    phi,
                    phi_gradient,
                    hamiltonian,
                    velocities,
                    config,
                    phi_fourier,
                    phi_laplacian,
                    phi_transfer,
<<<<<<< HEAD
                    phi_grad_lap_fourier,
                    phi_grad_lap,
=======
>>>>>>> 93c4c5f1
                    args,
                    bond_forces,
                    angle_forces,
                    positions,
                    bond_pr_,
                    angle_pr_,
                    comm=comm
            )
        else:
            pressure = 0.0 #0.0 indicates not calculated. To be changed.
        store_data(
            out_dataset,
            step,
            frame,
            indices,
            positions,
            velocities,
            field_forces + bond_forces + angle_forces,
            config.box_size,
            temperature,
            pressure,
            kinetic_energy,
            bond_energy,
            angle_energy,
            field_energy,
            config.time_step,
            config,
            velocity_out=args.velocity_output,
            force_out=args.force_output,
            dump_per_particle=args.dump_per_particle,
            comm=comm,
        )
    out_dataset.close_file()<|MERGE_RESOLUTION|>--- conflicted
+++ resolved
@@ -360,13 +360,8 @@
             raise NotImplementedError(err_str)
 
     pm_stuff  = initialize_pm(pmesh, config, comm)
-<<<<<<< HEAD
     (pm, phi, phi_fourier, force_on_grid, v_ext_fourier, v_ext, phi_transfer, phi_gradient, phi_laplacian,
     phi_lap_filtered_fourier, phi_lap_filtered, phi_grad_lap_fourier, phi_grad_lap, v_ext1, field_list) = pm_stuff
-=======
-    (pm, phi, phi_fourier, force_on_grid, v_ext_fourier, v_ext, phi_transfer, phi_laplacian,
-    ) = pm_stuff
->>>>>>> 93c4c5f1
     Logger.rank0.log(logging.INFO, f"pfft-python processor mesh: {str(pm.np)}")
 
     if config.domain_decomposition:
@@ -434,11 +429,8 @@
             phi_fourier,
             phi_lap_filtered_fourier,
             v_ext_fourier,
-<<<<<<< HEAD
             phi_lap_filtered,
             v_ext1,
-=======
->>>>>>> 93c4c5f1
             config.m,
             compute_potential=True,
         )
@@ -558,11 +550,8 @@
                     phi_fourier,
                     phi_laplacian,
                     phi_transfer,
-<<<<<<< HEAD
                     phi_grad_lap_fourier,
                     phi_grad_lap,
-=======
->>>>>>> 93c4c5f1
                     args,
                     bond_forces,
                     angle_forces,
@@ -717,11 +706,8 @@
                 phi_fourier,
                 phi_lap_filtered_fourier,
                 v_ext_fourier,
-<<<<<<< HEAD
                 phi_lap_filtered,
                 v_ext1,
-=======
->>>>>>> 93c4c5f1
                 config.m,
             )
             compute_field_force(
@@ -837,11 +823,8 @@
                      phi_fourier,
                      phi_laplacian,
                      phi_transfer,
-<<<<<<< HEAD
                      phi_grad_lap_fourier,
                      phi_grad_lap,
-=======
->>>>>>> 93c4c5f1
                      bond_forces,
                      angle_forces,
                      args,
@@ -864,11 +847,8 @@
                      phi_fourier,
                      phi_laplacian,
                      phi_transfer,
-<<<<<<< HEAD
                      phi_grad_lap_fourier,
                      phi_grad_lap,
-=======
->>>>>>> 93c4c5f1
                      bond_forces,
                      angle_forces,
                      args,
@@ -877,14 +857,8 @@
                      step,
                      comm=comm
                 )
-<<<<<<< HEAD
-
             (pm, phi, phi_fourier, force_on_grid, v_ext_fourier, v_ext, phi_transfer, phi_gradient, phi_laplacian,
             phi_lap_filtered_fourier, phi_lap_filtered, phi_grad_lap_fourier, phi_grad_lap, v_ext1, field_list) = pm_stuff
-=======
-            (pm, phi, phi_fourier, force_on_grid, v_ext_fourier, v_ext, phi_transfer, phi_laplacian
-                   ) = pm_stuff
->>>>>>> 93c4c5f1
             if (change and not args.disable_field):
                 layouts = [
                     pm.decompose(positions[types == t]) for t in range(config.n_types)
@@ -907,7 +881,6 @@
                     phi_fourier,
                     phi_lap_filtered_fourier,
                     v_ext_fourier,
-<<<<<<< HEAD
                     phi_lap_filtered,
                     v_ext1,
                     config.m,
@@ -924,9 +897,6 @@
                     config,
                     layouts,
                     comm=comm,
-=======
-                    config.m,
->>>>>>> 93c4c5f1
                 )
                 compute_field_force(
                     layouts, positions, force_on_grid, field_forces, types, config.n_types
@@ -940,14 +910,11 @@
                     layouts = [pm.decompose(positions[types == t]) for t in range(config.n_types)]
                     update_field(
                         phi,
-<<<<<<< HEAD
                         phi_gradient,
                         phi_laplacian,
                         phi_transfer,
                         phi_grad_lap_fourier,
                         phi_grad_lap,
-=======
->>>>>>> 93c4c5f1
                         layouts,
                         force_on_grid,
                         hamiltonian,
@@ -957,14 +924,10 @@
                         config,
                         v_ext,
                         phi_fourier,
-<<<<<<< HEAD
                         phi_lap_filtered_fourier,
                         v_ext_fourier,
                         phi_lap_filtered,
                         v_ext1,
-=======
-                        v_ext_fourier,
->>>>>>> 93c4c5f1
                         config.m,
                         compute_potential=True,
                     )
@@ -1002,11 +965,8 @@
                             phi_fourier,
                             phi_laplacian,
                             phi_transfer,
-<<<<<<< HEAD
                             phi_grad_lap_fourier,
                             phi_grad_lap,
-=======
->>>>>>> 93c4c5f1
                             args,
                             bond_forces,
                             angle_forces,
@@ -1079,11 +1039,8 @@
                 phi_fourier,
                 phi_lap_filtered_fourier,
                 v_ext_fourier,
-<<<<<<< HEAD
                 phi_lap_filtered,
                 v_ext1,
-=======
->>>>>>> 93c4c5f1
                 config.m,
                 compute_potential=True,
             )
@@ -1115,11 +1072,8 @@
                     phi_fourier,
                     phi_laplacian,
                     phi_transfer,
-<<<<<<< HEAD
                     phi_grad_lap_fourier,
                     phi_grad_lap,
-=======
->>>>>>> 93c4c5f1
                     args,
                     bond_forces,
                     angle_forces,
