--- conflicted
+++ resolved
@@ -769,14 +769,11 @@
         # Thermostat
         if config.target_temperature:
             csvr_thermostat(velocities, names, config, comm=comm)
-<<<<<<< HEAD
 
         # Remove total linear momentum
         if config.cancel_com_momentum:
             if np.mod(step, config.cancel_com_momentum) == 0:
                 velocities = cancel_com_momentum(velocities, config, comm=comm)
-=======
->>>>>>> 49123d01
 
         # Print trajectory
         if config.n_print > 0:
