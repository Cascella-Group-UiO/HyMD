--- conflicted
+++ resolved
@@ -15,271 +15,22 @@
 from .field import (compute_field_force, update_field,
                     compute_field_and_kinetic_energy, domain_decomposition,
                     update_field_force_q, compute_field_energy_q,
-                    update_field_force_q_GPE, compute_field_energy_q_GPE)
+                    update_field_force_q_GPE, compute_field_energy_q_GPE,
+                    initialize_pm)
 from .thermostat import (csvr_thermostat, cancel_com_momentum,
                          generate_initial_velocities)
 from .force import dipole_forces_redistribution, prepare_bonds
 from .integrator import integrate_velocity, integrate_position
-
-
-<<<<<<< HEAD
+from .pressure import comp_pressure
+from .barostat import isotropic, semiisotropic
+
+
 def main():
     """Main simulation driver
 
     Initializes structure, topology, and simulation configuration and iterates
     the molecular dynamics loop.
     """
-=======
-from hamiltonian import DefaultNoChi, DefaultWithChi
-from field import (
-    compute_field_force,
-    update_field,
-    compute_field_and_kinetic_energy,
-    domain_decomposition,
-    initialize_pm
-)
-from file_io import distribute_input, OutDataset, store_static, store_data
-from force import compute_bond_forces__fortran as compute_bond_forces
-from force import compute_angle_forces__fortran as compute_angle_forces
-from force import prepare_bonds
-from input_parser import (
-    read_config_toml,
-    parse_config_toml,
-    check_config,
-    convert_CONF_to_config,
-)
-from integrator import integrate_velocity, integrate_position
-from logger import Logger
-from thermostat import csvr_thermostat
-from pressure import comp_pressure
-from barostat import isotropic, semiisotropic
-
-
-def fmtdt(timedelta):  ### FIX ME (move this somewhere else)
-    days = timedelta.days
-    hours, rem = divmod(timedelta.seconds, 3600)
-    minutes, seconds = divmod(rem, 60)
-    microseconds = timedelta.microseconds
-    ret_str = ""
-    if days != 0:
-        ret_str += f"{days} days "
-    ret_str += f"{hours:02d}:{minutes:02d}:{seconds:02d}.{microseconds:06d}"
-    return ret_str
-
-
-def configure_runtime(comm):
-    ap = ArgumentParser()
-    ap.add_argument(
-        "-v",
-        "--verbose",
-        default=0,
-        type=int,
-        nargs="?",
-        help="Increase logging verbosity",
-    )
-    ap.add_argument(
-        "--profile",
-        default=False,
-        action="store_true",
-        help="Profile program execution with cProfile",
-    )
-    ap.add_argument(
-        "--disable-field",
-        default=False,
-        action="store_true",
-        help="Disable field forces",
-    )
-    ap.add_argument(
-        "--disable-bonds",
-        default=False,
-        action="store_true",
-        help="Disable two-particle bond forces",
-    )
-    ap.add_argument(
-        "--disable-angle-bonds",
-        default=False,
-        action="store_true",
-        help="Disable three-particle angle bond forces",
-    )
-    ap.add_argument(
-        "--double-precision",
-        default=False,
-        action="store_true",
-        help="Use double precision positions/velocities",
-    )
-    ap.add_argument(
-        "--double-output",
-        default=False,
-        action="store_true",
-        help="Use double precision in output h5md",
-    )
-    ap.add_argument(
-        "--dump-per-particle",
-        default=False,
-        action="store_true",
-        help="Log energy values per particle, not total",
-    )
-    ap.add_argument(
-        "--force-output",
-        default=False,
-        action="store_true",
-        help="Dump forces to h5md output",
-    )
-    ap.add_argument(
-        "--velocity-output",
-        default=False,
-        action="store_true",
-        help="Dump velocities to h5md output",
-    )
-    ap.add_argument(
-        "--disable-mpio",
-        default=False,
-        action="store_true",
-        help=("Avoid using h5py-mpi, potentially decreasing IO " "performance"),
-    )
-    ap.add_argument(
-        "--destdir", default=".", help="Write output to specified directory"
-    )
-    ap.add_argument(
-        "--seed",
-        default=None,
-        type=int,
-        help="Set the numpy random generator seed for every rank",
-    )
-    ap.add_argument(
-        "--logfile", default=None, help="Redirect event logging to specified file"
-    )
-    ap.add_argument("config", help="Config .py or .toml input configuration script")
-    ap.add_argument("input", help="input.hdf5")
-    args = ap.parse_args()
-
-    # Given as '--verbose' or '-v' without a specific value specified,
-    # default to 1
-    if args.verbose is None:
-        args.verbose = 1
-
-    if comm.rank == 0:
-        os.makedirs(args.destdir, exist_ok=True)
-    comm.barrier()
-
-    if args.seed is not None:
-        np.random.seed(args.seed)
-    else:
-        np.random.seed()
-
-    # Setup logger
-    Logger.setup(
-        default_level=logging.INFO, log_file=args.logfile, verbose=args.verbose
-    )
-
-    if args.profile:
-        prof_file_name = "cpu.txt-%05d-of-%05d" % (comm.rank, comm.size)
-        output_file = open(os.path.join(args.destdir, prof_file_name), "w")
-        pr = cProfile.Profile()
-
-        def profile_atexit():
-            pr.disable()
-            # Dump results:
-            # - for binary dump
-            prof_file_bin = "cpu.prof-%05d-of-%05d" % (comm.rank, comm.size)
-            pr.dump_stats(os.path.join(args.destdir, prof_file_bin))
-            stats = pstats.Stats(pr, stream=output_file)
-            stats.sort_stats("time").print_stats()
-            output_file.close()
-
-        # TODO: if we have a main function then we can properly do set up and
-        # teardown without using atexit.
-        atexit.register(profile_atexit)
-
-        pr.enable()
-
-    try:
-        Logger.rank0.log(
-            logging.INFO, f"Attempting to parse config file {args.config} as .toml"
-        )
-        toml_config = read_config_toml(args.config)
-        config = parse_config_toml(
-            toml_config, file_path=os.path.abspath(args.config), comm=comm
-        )
-        Logger.rank0.log(
-            logging.INFO, f"Successfully parsed {args.config} as .toml file"
-        )
-        config.command_line_full = " ".join(sys.argv)
-        Logger.rank0.log(logging.INFO, str(config))
-    except ValueError as ve:
-        try:
-            Logger.rank0.log(
-                logging.INFO,
-                (
-                    f"Attempt to parse {args.config} as .toml failed, trying "
-                    "to parse as python file"
-                ),
-            )
-            CONF = {}
-            exec(open(args.config).read(), CONF)
-            CONF = {
-                k: v
-                for k, v in CONF.items()
-                if (not k.startswith("_") and not isinstance(v, moduleobj))
-            }
-
-            Logger.rank0.log(
-                logging.INFO, f"Successfully parsed {args.config} as .py file"
-            )
-            for key, value in sorted(CONF.items()):
-                Logger.rank0.log(logging.INFO, f"{key} = {value}")
-            config = convert_CONF_to_config(CONF, file_path=args.config)
-        except NameError as ne:
-            Logger.rank0.log(
-                logging.ERROR, (f"Attempt to parse {args.config} as .py failed" f", ")
-            )
-            raise ValueError(
-                f"Unable to parse configuration file {args.config}"
-                + "\n\ntoml parse traceback:"
-                + repr(ve)
-                + "\n\npython parse traceback:"
-                + repr(ne)
-            )
-    return args, config
-
-
-def cancel_com_momentum(velocities, config, comm=MPI.COMM_WORLD):
-    com_velocity = comm.allreduce(np.sum(velocities[...], axis=0), MPI.SUM)
-    velocities[...] = velocities[...] - com_velocity / config.n_particles
-    return velocities
-
-
-def generate_initial_velocities(velocities, config, comm=MPI.COMM_WORLD):
-    kT_start = config.R * config.start_temperature
-    n_particles_ = velocities.shape[0]
-    velocities[...] = np.random.normal(
-        loc=0, scale=kT_start / config.mass, size=(n_particles_, 3)
-    )
-    com_velocity = comm.allreduce(np.sum(velocities[...], axis=0), MPI.SUM)
-    velocities[...] = velocities[...] - com_velocity / config.n_particles
-    kinetic_energy = comm.allreduce(
-        0.5 * config.mass * np.sum(velocities ** 2), MPI.SUM
-    )
-    start_kinetic_energy_target = (
-        1.5 * config.R * config.n_particles * config.start_temperature
-    )
-    factor = np.sqrt(1.5 * config.n_particles * kT_start / kinetic_energy)
-    velocities[...] = velocities[...] * factor
-    kinetic_energy = comm.allreduce(
-        0.5 * config.mass * np.sum(velocities ** 2), MPI.SUM
-    )
-    Logger.rank0.log(
-        logging.INFO,
-        (
-            f"Initialized {config.n_particles} velocities, target kinetic energy:"
-            f" {start_kinetic_energy_target}, actual kinetic energy generated:"
-            f" {kinetic_energy}"
-        ),
-    )
-    return velocities
-
-if __name__ == "__main__":
->>>>>>> 84b84324
     comm = MPI.COMM_WORLD
     rank = comm.Get_rank()
     size = comm.Get_size()
@@ -291,7 +42,6 @@
 
     if args.double_precision:
         dtype = np.float64
-<<<<<<< HEAD
         from .force import (
             compute_bond_forces__fortran__double as compute_bond_forces
         )
@@ -301,15 +51,6 @@
         from .force import (
             compute_dihedral_forces__fortran__double as compute_dihedral_forces
         )
-=======
-        if dtype == np.float64:
-            from force import (
-                                    compute_bond_forces__fortran__double as compute_bond_forces,
-            )  # noqa: E501, F811
-            from force import (
-                compute_angle_forces__fortran__double as compute_angle_forces,
-            )  # noqa: E501, F811
->>>>>>> 84b84324
     else:
         dtype = np.float32
         from .force import (
@@ -347,23 +88,23 @@
         types = None
         bonds = None
         molecules = []
-<<<<<<< HEAD
-=======
-        #molecules = None
->>>>>>> 84b84324
         if "types" in in_file:
             types = in_file["types"][rank_range]
         if molecules_flag:
             molecules = in_file["molecules"][rank_range]
             bonds = in_file["bonds"][rank_range]
-<<<<<<< HEAD
         if "charge" in in_file:
             charges = in_file["charge"][rank_range]
             charges_flag = True
         else:
             charges_flag = False
 
-    config = check_config(config, indices, names, types, comm=comm)
+        if "box" in in_file:
+            input_box = in_file["box"][:]
+        else:
+            input_box = np.array( [None, None, None] )
+
+    config = check_config(config, indices, names, types, input_box, comm=comm)
 
     ## dielectric from toml
     if config.coulombtype == 'PIC_Spectral_GPE':
@@ -396,14 +137,6 @@
     else:
         dielectric_flag = False
 
-=======
-        if "box" in in_file:
-            input_box = in_file["box"][:]
-        else:
-            input_box = np.array( [None, None, None] )
-
-    config = check_config(config, indices, names, types, input_box, comm=comm)
->>>>>>> 84b84324
     if config.n_print:
         if config.n_flush is None:
             config.n_flush = 10000 // config.n_print
@@ -422,7 +155,6 @@
 
     positions = np.mod(positions, config.box_size[None, :])
 
-<<<<<<< HEAD
     # Initialize dipoles, populate them if protein_flag == True
     if args.disable_dipole:
         dipole_flag = 0
@@ -435,15 +167,6 @@
     transfer_matrices = np.zeros(shape=(6, 3, 3), dtype=dtype)
 
     # Initialize energies
-=======
-    bond_forces = np.zeros(
-        shape=(len(positions), 3), dtype=dtype
-    )  # , order='F')  # noqa: E501
-    angle_forces = np.zeros(
-        shape=(len(positions), 3), dtype=dtype
-    )  # , order='F')  # noqa: E501
-    field_forces = np.zeros(shape=(len(positions), 3), dtype=dtype)
->>>>>>> 84b84324
     field_energy = 0.0
     bond_energy = 0.0
     angle_energy = 0.0
@@ -451,7 +174,6 @@
     kinetic_energy = 0.0
     field_q_energy = 0.0
 
-<<<<<<< HEAD
     # Ignore numpy numpy.VisibleDeprecationWarning: Creating an ndarray from
     # ragged nested sequences until it is fixed in pmesh
     with warnings.catch_warnings():
@@ -464,8 +186,6 @@
             config.mesh_size, BoxSize=config.box_size,
             dtype="f4" if dtype == np.float32 else np.float64, comm=comm
         )
-=======
->>>>>>> 84b84324
 
     if config.hamiltonian.lower() == "defaultnochi":
         hamiltonian = DefaultNoChi(config)
@@ -489,7 +209,6 @@
     phi_lap_filtered_fourier, phi_lap_filtered, phi_grad_lap_fourier, phi_grad_lap, v_ext1, field_list) = pm_stuff
     Logger.rank0.log(logging.INFO, f"pfft-python processor mesh: {str(pm.np)}")
 
-<<<<<<< HEAD
     # Initialize density fields
     phi = [pm.create("real", value=0.0) for _ in range(config.n_types)]
     phi_fourier = [
@@ -582,8 +301,6 @@
     _str_receive_dd = ",".join(args_recv)
     _cmd_receive_dd = f"({_str_receive_dd}) = dd"
 
-=======
->>>>>>> 84b84324
     if config.domain_decomposition:
         dd = domain_decomposition(
             positions,
@@ -600,10 +317,6 @@
     if not args.disable_field:
         layouts = [pm.decompose(positions[types == t]) for t in range(config.n_types)]  # noqa: E501
         update_field(
-<<<<<<< HEAD
-            phi, layouts, force_on_grid, hamiltonian, pm, positions, types,
-            config, v_ext, phi_fourier, v_ext_fourier, compute_potential=True,
-=======
             phi,
             phi_gradient,
             phi_laplacian,
@@ -625,14 +338,10 @@
             v_ext1,
             config.m,
             compute_potential=True,
->>>>>>> 84b84324
-        )
+        ) ## Old input: phi, layouts, force_on_grid, hamiltonian, pm, positions, types,   ##config, v_ext, phi_fourier, v_ext_fourier, compute_potential=True,
+
 
         field_energy, kinetic_energy = compute_field_and_kinetic_energy(
-<<<<<<< HEAD
-            phi, velocities, hamiltonian, positions, types, v_ext, config,
-            layouts, comm=comm,
-=======
             phi,
             phi_gradient,
             velocities,
@@ -643,8 +352,8 @@
             config,
             layouts,
             comm=comm,
->>>>>>> 84b84324
-        )
+        ) ##   old input  phi, velocities, hamiltonian, positions, types, v_ext, config,    layouts, comm=comm,
+
         compute_field_force(
             layouts, positions, force_on_grid, field_forces, types,
             config.n_types
@@ -796,8 +505,7 @@
         transfer_matrices = np.asfortranarray(transfer_matrices)
 
         if not args.disable_bonds:
-<<<<<<< HEAD
-            bond_energy_ = compute_bond_forces(
+            bond_energy_, bond_pr_ = compute_bond_forces(
                 bond_forces, positions, config.box_size, bonds_2_atom1,
                 bonds_2_atom2, bonds_2_equilibrium, bonds_2_stength,
             )
@@ -805,12 +513,14 @@
         else:
             bonds_2_atom1, bonds_2_atom2 = [], []
         if not args.disable_angle_bonds:
-            angle_energy_ = compute_angle_forces(
+            angle_energy_, angle_pr_ = compute_angle_forces(
                 angle_forces, positions, config.box_size, bonds_3_atom1,
                 bonds_3_atom2, bonds_3_atom3, bonds_3_equilibrium,
                 bonds_3_stength,
             )
             angle_energy = comm.allreduce(angle_energy_, MPI.SUM)
+            #angle_pr = comm.allreduce(angle_pr_, MPI.SUM)
+
         if not args.disable_dihedrals:
             dihedral_energy_ = compute_dihedral_forces(
                 dihedral_forces, positions, dipole_positions,
@@ -841,39 +551,6 @@
                 bonds_4_type, bonds_4_last,
             )
 
-=======
-            bond_energy_,bond_pr_= compute_bond_forces(
-                bond_forces,
-                positions,
-                config.box_size,
-                bonds_2_atom1,
-                bonds_2_atom2,
-                bonds_2_equilibrium,
-                bonds_2_stength,
-            )
-            bond_energy = comm.allreduce(bond_energy_, MPI.SUM)
-            #bond_pr = comm.allreduce(bond_pr_, MPI.SUM)
-            #if(rank == 0):
-            #    print('bond_energy:',bond_energy)
-            #    print('bond_pr in x:', bond_pr[0])
-            #    print('bond_pr in y:', bond_pr[1])
-            #    print('bond_pr in z:', bond_pr[2])
-        if not args.disable_angle_bonds:
-            angle_energy_, angle_pr_ = compute_angle_forces(
-                angle_forces,
-                positions,
-                config.box_size,
-                bonds_3_atom1,
-                bonds_3_atom2,
-                bonds_3_atom3,
-                bonds_3_equilibrium,
-                bonds_3_stength,
-            )
-            angle_energy = comm.allreduce(angle_energy_, MPI.SUM)
-            angle_pr = comm.allreduce(angle_pr_, MPI.SUM)
-        else:
-            bonds_2_atom1, bonds_2_atom2 = [], []
->>>>>>> 84b84324
     else:
         #bonds_2_atom1, bonds_2_atom2 = None, None
         bonds_2_atom1, bonds_2_atom2 = [], []
@@ -902,8 +579,7 @@
         frame = 0
         if not args.disable_field:
             field_energy, kinetic_energy = compute_field_and_kinetic_energy(
-<<<<<<< HEAD
-                phi, velocities, hamiltonian, positions, types, v_ext, config,
+                phi, phi_gradient, velocities, hamiltonian, positions, types, v_ext, config,
                 layouts, comm=comm,
             )
         else:
@@ -911,35 +587,11 @@
                 0.5 * config.mass * np.sum(velocities ** 2)
             )
 
+
         temperature = (
             (2 / 3) * kinetic_energy / (config.gas_constant * config.n_particles)  # noqa: E501
         )
-        forces_out = (
-            field_forces + bond_forces + angle_forces + dihedral_forces
-            + reconstructed_forces
-        )
-        store_data(
-            out_dataset, step, frame, indices, positions, velocities,
-            forces_out, config.box_size, temperature, kinetic_energy,
-            bond_energy, angle_energy, dihedral_energy, field_energy,
-            field_q_energy, config.time_step, config,
-            velocity_out=args.velocity_output, force_out=args.force_output,
-            charge_out=charges_flag, dump_per_particle=args.dump_per_particle,
-=======
-                phi,
-                phi_gradient,
-                velocities,
-                hamiltonian,
-                positions,
-                types,
-                v_ext,
-                config,
-                layouts,
-                comm=comm,
-            )
-        else:
-            kinetic_energy = comm.allreduce(0.5 * config.mass * np.sum(velocities ** 2))
-        temperature = (2 / 3) * kinetic_energy / (config.R * config.n_particles)  # noqa: E501
+
         if config.pressure or config.barostat:
             pressure = comp_pressure(
                     phi,
@@ -965,27 +617,20 @@
             #print('phi_fft after pressure call: phi_fft[d=0]',phi_fft[0].value[0][0][0:2])
         else:
             pressure = 0.0 #0.0 indicates not calculated. To be changed.
+
+        forces_out = (
+            field_forces + bond_forces + angle_forces + dihedral_forces
+            + reconstructed_forces
+        )
+
+
         store_data(
-            out_dataset,
-            step,
-            frame,
-            indices,
-            positions,
-            velocities,
-            field_forces + bond_forces + angle_forces,
-            config.box_size,
-            temperature,
-            pressure,
-            kinetic_energy,
-            bond_energy,
-            angle_energy,
-            field_energy,
-            config.time_step,
-            config,
-            velocity_out=args.velocity_output,
-            force_out=args.force_output,
-            dump_per_particle=args.dump_per_particle,
->>>>>>> 84b84324
+            out_dataset, step, frame, indices, positions, velocities,
+            forces_out, config.box_size, temperature, pressure, kinetic_energy,
+            bond_energy, angle_energy, dihedral_energy, field_energy,
+            field_q_energy, config.time_step, config,
+            velocity_out=args.velocity_output, force_out=args.force_output,
+            charge_out=charges_flag, dump_per_particle=args.dump_per_particle,
             comm=comm,
         )
 
@@ -1069,37 +714,15 @@
             # Update fast forces
             if molecules_flag:
                 if not args.disable_bonds:
-<<<<<<< HEAD
-                    bond_energy_ = compute_bond_forces(
+                    bond_energy, bond_pr_ = compute_bond_forces(
                         bond_forces, positions, config.box_size, bonds_2_atom1,
                         bonds_2_atom2, bonds_2_equilibrium, bonds_2_stength,
                     )
                 if not args.disable_angle_bonds:
-                    angle_energy_ = compute_angle_forces(
+                    angle_energy_, angle_pr_  = compute_angle_forces(
                         angle_forces, positions, config.box_size,
                         bonds_3_atom1, bonds_3_atom2, bonds_3_atom3,
                         bonds_3_equilibrium, bonds_3_stength,
-=======
-                    bond_energy_, bond_pr_ = compute_bond_forces(
-                        bond_forces,
-                        positions,
-                        config.box_size,
-                        bonds_2_atom1,
-                        bonds_2_atom2,
-                        bonds_2_equilibrium,
-                        bonds_2_stength,
-                    )
-                if not args.disable_angle_bonds:
-                    angle_energy_, angle_pr_ = compute_angle_forces(
-                        angle_forces,
-                        positions,
-                        config.box_size,
-                        bonds_3_atom1,
-                        bonds_3_atom2,
-                        bonds_3_atom3,
-                        bonds_3_equilibrium,
-                        bonds_3_stength,
->>>>>>> 84b84324
                     )
                 if not args.disable_dihedrals:
                     if (
@@ -1176,40 +799,15 @@
 
         # Update slow forces
         if not args.disable_field:
-<<<<<<< HEAD
             #print("update phi w rank", comm.Get_rank())
-=======
-            #should compute_field_energy be here?
->>>>>>> 84b84324
             layouts = [
                 pm.decompose(positions[types == t]) for t in range(config.n_types)  # noqa: E501
             ]
             update_field(
-<<<<<<< HEAD
-                phi, layouts, force_on_grid, hamiltonian, pm, positions, types,
-                config, v_ext, phi_fourier, v_ext_fourier,
-=======
-                phi,
-                phi_gradient,
-                phi_laplacian,
-                phi_transfer,
-                phi_grad_lap_fourier,
-                phi_grad_lap,
-                layouts,
-                force_on_grid,
-                hamiltonian,
-                pm,
-                positions,
-                types,
-                config,
-                v_ext,
-                phi_fourier,
-                phi_lap_filtered_fourier,
-                v_ext_fourier,
-                phi_lap_filtered,
-                v_ext1,
-                config.m,
->>>>>>> 84b84324
+                phi,phi_gradient, phi_laplacian, phi_transfer,phi_grad_lap_fourier, phi_grad_lap, layouts,
+             , force_on_grid, hamiltonian, pm, positions, types,
+                config, v_ext, phi_fourier, phi_lap_filtered_fourier, v_ext_fourier, phi_lap_filtered,
+                v_ext1, config.m,
             )
             compute_field_force(
                 layouts, positions, force_on_grid, field_forces, types,
@@ -1319,12 +917,9 @@
                 bond_energy = comm.allreduce(bond_energy_, MPI.SUM)
             if not args.disable_angle_bonds:
                 angle_energy = comm.allreduce(angle_energy_, MPI.SUM)
-<<<<<<< HEAD
             if not args.disable_dihedrals:
                 dihedral_energy = comm.allreduce(dihedral_energy_, MPI.SUM)
 
-=======
->>>>>>> 84b84324
         if step != 0 and config.domain_decomposition:
             if np.mod(step, config.domain_decomposition) == 0:
                 positions = np.ascontiguousarray(positions)
@@ -1351,35 +946,8 @@
                     bonds=bonds if molecules_flag else None,
                     verbose=args.verbose, comm=comm,
                 )
-<<<<<<< HEAD
                 exec(_cmd_receive_dd)
 
-=======
-                if molecules_flag:
-                    (
-                        positions,
-                        velocities,
-                        indices,
-                        bond_forces,
-                        angle_forces,
-                        field_forces,
-                        names,
-                        types,
-                        bonds,
-                        molecules,
-                    ) = dd
-                else:
-                    (
-                        positions,
-                        velocities,
-                        indices,
-                        bond_forces,
-                        angle_forces,
-                        field_forces,
-                        names,
-                        types,
-                    ) = dd
->>>>>>> 84b84324
                 positions = np.asfortranarray(positions)
                 bond_forces = np.asfortranarray(bond_forces)
                 angle_forces = np.asfortranarray(angle_forces)
@@ -1487,26 +1055,10 @@
                         compute_potential=True,
                     )
                     (
-<<<<<<< HEAD
                         field_energy, kinetic_energy,
                     ) = compute_field_and_kinetic_energy(
-                        phi, velocities, hamiltonian, positions, types, v_ext,
+                        phi, phi_gradient, velocities, hamiltonian, positions, types, v_ext,
                         config, layouts, comm=comm,
-=======
-                        field_energy,
-                        kinetic_energy,
-                    ) = compute_field_and_kinetic_energy(  # noqa: E501
-                        phi,
-                        phi_gradient,
-                        velocities,
-                        hamiltonian,
-                        positions,
-                        types,
-                        v_ext,
-                        config,
-                        layouts,
-                        comm=comm,
->>>>>>> 84b84324
                     )
 
                     if charges_flag:
@@ -1531,21 +1083,7 @@
                 )
                 if args.disable_field:
                     field_energy = 0.0
-<<<<<<< HEAD
-
-                forces_out = (
-                    field_forces + bond_forces + angle_forces
-                    + dihedral_forces + reconstructed_forces
-                )
-                store_data(
-                    out_dataset, step, frame, indices, positions, velocities,
-                    forces_out, config.box_size, temperature, kinetic_energy,
-                    bond_energy, angle_energy, dihedral_energy, field_energy,
-                    field_q_energy, config.respa_inner * config.time_step,
-                    config, velocity_out=args.velocity_output,
-                    force_out=args.force_output, charge_out=charges_flag,
-                    dump_per_particle=args.dump_per_particle, comm=comm,
-=======
+
                 if config.pressure:
                     pressure = comp_pressure(
                             phi,
@@ -1569,28 +1107,18 @@
                 else:
                     pressure = 0.0 #0.0 indicates not calculated. To be changed.
 
+                forces_out = (
+                    field_forces + bond_forces + angle_forces
+                    + dihedral_forces + reconstructed_forces
+                )
                 store_data(
-                    out_dataset,
-                    step,
-                    frame,
-                    indices,
-                    positions,
-                    velocities,
-                    field_forces + bond_forces + angle_forces,
-                    config.box_size,
-                    temperature,
-                    pressure,
-                    kinetic_energy,
-                    bond_energy,
-                    angle_energy,
-                    field_energy,
-                    config.time_step,
-                    config,
-                    velocity_out=args.velocity_output,
-                    force_out=args.force_output,
-                    dump_per_particle=args.dump_per_particle,
-                    comm=comm,
->>>>>>> 84b84324
+                    out_dataset, step, frame, indices, positions, velocities,
+                    forces_out, config.box_size, temperature, pressure, kinetic_energy,
+                    bond_energy, angle_energy, dihedral_energy, field_energy,
+                    field_q_energy, config.respa_inner * config.time_step,
+                    config, velocity_out=args.velocity_output,
+                    force_out=args.force_output, charge_out=charges_flag,
+                    dump_per_particle=args.dump_per_particle, comm=comm,
                 )
                 if np.mod(step, config.n_print * config.n_flush) == 0:
                     out_dataset.flush()
@@ -1614,15 +1142,6 @@
     if config.n_print > 0 and np.mod(config.n_steps - 1, config.n_print) != 0:
         if not args.disable_field:
             update_field(
-<<<<<<< HEAD
-                phi, layouts, force_on_grid, hamiltonian, pm, positions, types,
-                config, v_ext, phi_fourier, v_ext_fourier,
-                compute_potential=True,
-            )
-            field_energy, kinetic_energy = compute_field_and_kinetic_energy(
-                phi, velocities, hamiltonian, positions, types, v_ext, config,
-                layouts, comm=comm,
-=======
                 phi,
                 phi_gradient,
                 phi_laplacian,
@@ -1656,7 +1175,6 @@
                 config,
                 layouts,
                 comm=comm,
->>>>>>> 84b84324
             )
 
             if charges_flag:
@@ -1712,19 +1230,7 @@
         )
         if args.disable_field:
             field_energy = 0.0
-<<<<<<< HEAD
-        forces_out = (
-            field_forces + bond_forces + angle_forces + dihedral_forces
-            + reconstructed_forces
-        )
-        store_data(
-            out_dataset, step, frame, indices, positions, velocities,
-            forces_out, config.box_size, temperature, kinetic_energy,
-            bond_energy, angle_energy, dihedral_energy, field_energy,
-            field_q_energy, config.respa_inner * config.time_step, config,
-            velocity_out=args.velocity_output, force_out=args.force_output,
-            charge_out=charges_flag, dump_per_particle=args.dump_per_particle,
-=======
+
         if config.pressure:
             pressure = comp_pressure(
                     phi,
@@ -1747,28 +1253,19 @@
             )
         else:
             pressure = 0.0 #0.0 indicates not calculated. To be changed.
+
+        forces_out = (
+            field_forces + bond_forces + angle_forces + dihedral_forces
+            + reconstructed_forces
+        )
         store_data(
-            out_dataset,
-            step,
-            frame,
-            indices,
-            positions,
-            velocities,
-            field_forces + bond_forces + angle_forces,
-            config.box_size,
-            temperature,
-            pressure,
-            kinetic_energy,
-            bond_energy,
-            angle_energy,
-            field_energy,
-            config.time_step,
-            config,
-            velocity_out=args.velocity_output,
-            force_out=args.force_output,
-            dump_per_particle=args.dump_per_particle,
->>>>>>> 84b84324
+            out_dataset, step, frame, indices, positions, velocities,
+            forces_out, config.box_size, temperature, pressure, kinetic_energy,
+            bond_energy, angle_energy, dihedral_energy, field_energy,
+            field_q_energy, config.respa_inner * config.time_step, config,
+            velocity_out=args.velocity_output, force_out=args.force_output,
+            charge_out=charges_flag, dump_per_particle=args.dump_per_particle,
             comm=comm,
-        )
+        ) ## added pressure after temperature
 
     out_dataset.close_file()