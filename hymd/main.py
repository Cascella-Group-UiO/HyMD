--- conflicted
+++ resolved
@@ -9,24 +9,16 @@
 import pmesh.pm as pmesh
 import warnings
 from .configure_runtime import configure_runtime
-<<<<<<< HEAD
-from .hamiltonian import DefaultNoChi, DefaultWithChi, SquaredPhi
-from .input_parser import check_config, sort_dielectric_by_type_id, get_charges_types_list
-=======
 from .hamiltonian import get_hamiltonian
-from .input_parser import check_config, check_charges
->>>>>>> decb4d4a
+from .input_parser import (check_config, check_charges, 
+                           sort_dielectric_by_type_id, get_charges_types_list)
 from .logger import Logger, format_timedelta
 from .file_io import distribute_input, OutDataset, store_static, store_data
 from .field import (compute_field_force, update_field,
                     compute_field_and_kinetic_energy, domain_decomposition,
                     update_field_force_q, compute_field_energy_q,
-<<<<<<< HEAD
                     update_field_force_q_GPE, compute_field_energy_q_GPE,
-                    initialize_pm)
-=======
-                    compute_self_energy_q)
->>>>>>> decb4d4a
+                    initialize_pm, compute_self_energy_q)
 from .thermostat import (csvr_thermostat, cancel_com_momentum,
                          generate_initial_velocities)
 from .force import dipole_forces_redistribution, prepare_bonds
@@ -108,11 +100,13 @@
         else:
             charges_flag = False
 
-<<<<<<< HEAD
         if "box" in in_file:
             input_box = in_file["box"][:]
         else:
             input_box = np.array( [None, None, None] )
+
+    if charges_flag:
+        check_charges(charges, comm=comm)
 
     config = check_config(config, indices, names, types, input_box, comm=comm)
     if config.barostat_type is 'berendsen':
@@ -155,16 +149,6 @@
 
     else:
         dielectric_flag = False
-
-    if config.n_print:
-        if config.n_flush is None:
-            config.n_flush = 10000 // config.n_print
-=======
-    if charges_flag:
-        check_charges(charges, comm=comm)
-
-    config = check_config(config, indices, names, types, comm=comm)
->>>>>>> decb4d4a
 
     if config.start_temperature:
         velocities = generate_initial_velocities(velocities, config, prng, comm=comm)
@@ -204,39 +188,7 @@
     field_q_energy = 0.0
     field_q_self_energy = 0.0
 
-<<<<<<< HEAD
-    if config.hamiltonian.lower() == "defaultnochi":
-        hamiltonian = DefaultNoChi(config)
-    elif config.hamiltonian.lower() == "defaultwithchi":
-        hamiltonian = DefaultWithChi(
-            config, config.unique_names, config.type_to_name_map
-        )
-    elif config.hamiltonian.lower() == "squaredphi":
-        hamiltonian = SquaredPhi(config)
-    else:
-        err_str = (
-            f"The specified Hamiltonian {config.hamiltonian} was not "
-            f"recognized as a valid Hamiltonian."
-        )
-        Logger.rank0.log(logging.ERROR, err_str)
-        if rank == 0:
-            raise NotImplementedError(err_str)
-=======
-    # Ignore numpy numpy.VisibleDeprecationWarning: Creating an ndarray from
-    # ragged nested sequences until it is fixed in pmesh
-    with warnings.catch_warnings():
-        warnings.filterwarnings(
-            action="ignore",
-            category=np.VisibleDeprecationWarning,
-            message=r"Creating an ndarray from ragged nested sequences",
-        )
-        pm = pmesh.ParticleMesh(
-            config.mesh_size, BoxSize=config.box_size,
-            dtype="f4" if dtype == np.float32 else np.float64, comm=comm
-        )
-
     hamiltonian = get_hamiltonian(config)
->>>>>>> decb4d4a
 
     pm_stuff  = initialize_pm(pmesh, config, comm)
     (pm, field_list, coulomb_list,elec_list_common) = pm_stuff
@@ -261,38 +213,7 @@
                 force_mesh_elec, force_mesh_elec_fourier
                 ] = coulomb_list
 
-<<<<<<< HEAD
     Logger.rank0.log(logging.INFO, f"pfft-python processor mesh: {str(pm.np)}")
-=======
-    # Initialize density fields
-    phi = [pm.create("real", value=0.0) for _ in range(config.n_types)]
-    phi_fourier = [
-        pm.create("complex", value=0.0) for _ in range(config.n_types)
-    ]  # noqa: E501
-    force_on_grid = [
-        [pm.create("real", value=0.0) for _ in range(3)] for _ in range(config.n_types)  # noqa: E501
-    ]
-    v_ext_fourier = [pm.create("complex", value=0.0) for _ in range(4)]
-    v_ext = [pm.create("real", value=0.0) for _ in range(config.n_types)]
-
-    # Initialize charge density fields
-    _SPACE_DIM = 3
-    if charges_flag and config.coulombtype == "PIC_Spectral":
-        phi_q = pm.create("real", value=0.0)
-        phi_q_fourier = pm.create("complex", value=0.0)
-        elec_field_fourier = [
-            pm.create("complex", value=0.0) for _ in range(_SPACE_DIM)
-        ]  # for force calculation
-        elec_field = [
-            pm.create("real", value=0.0) for _ in range(_SPACE_DIM)
-        ]  # for force calculation
-        elec_potential = pm.create(
-            "real", value=0.0
-        )
-        elec_potential_fourier = pm.create(
-            "complex", value=0.0
-        )
->>>>>>> decb4d4a
 
     args_in = [
         velocities,
@@ -309,22 +230,8 @@
     if charges_flag:
         args_in.append(charges)
         args_in.append(elec_forces)
-<<<<<<< HEAD
-        args_recv.append("charges")
-        args_recv.append("elec_forces")
-
     if dielectric_flag:
         args_in.append(dielectric_sorted)
-        args_recv.append('dielectric_sorted')
-
-    if molecules_flag:
-        args_recv.append("bonds")
-        args_recv.append("molecules")
-
-    _str_receive_dd = ",".join(args_recv)
-    _cmd_receive_dd = f"({_str_receive_dd}) = dd"
-=======
->>>>>>> decb4d4a
 
     if config.domain_decomposition:
         (positions,
@@ -350,6 +257,8 @@
         if charges_flag:
             charges = optional.pop(0)
             elec_forces = optional.pop(0)
+        if dielectric_flag:
+            dielectric_sorted = optional.pop(0)
         if molecules_flag:
             bonds = optional.pop(0)
             molecules = optional.pop(0)
@@ -370,6 +279,8 @@
         if charges_flag:
             args_in.append(charges)
             args_in.append(elec_forces)
+        if dielectric_flag:
+            args_in.append(dielectric_sorted)
 
     if not args.disable_field:
         layouts = [pm.decompose(positions[types == t]) for t in range(config.n_types)]  # noqa: E501
@@ -395,9 +306,7 @@
             v_ext1,
             config.m,
             compute_potential=True,
-        ) ## Old input: phi, layouts, force_on_grid, hamiltonian, pm, positions, types,   ##config, v_ext, phi_fourier, v_ext_fourier, compute_potential=True,
-
-
+        )
         field_energy, kinetic_energy = compute_field_and_kinetic_energy(
             phi,
             phi_gradient,
@@ -409,8 +318,7 @@
             config,
             layouts,
             comm=comm,
-        ) ##   old input  phi, velocities, hamiltonian, positions, types, v_ext, config,    layouts, comm=comm,
-
+        )
         compute_field_force(
             layouts, positions, force_on_grid, field_forces, types,
             config.n_types
@@ -420,7 +328,6 @@
             0.5 * config.mass * np.sum(velocities**2)
         )
 
-<<<<<<< HEAD
     if charges_flag:
         layout_q = pm.decompose(positions)
         if config.coulombtype == 'PIC_Spectral_GPE': #dielectric_flag
@@ -463,49 +370,19 @@
             #    #    #print(sum_elec)
             #    #    print("sum elec_forces", np.sum(elec_forces,axis = 0))
 
+
         if config.coulombtype == "PIC_Spectral":
+            field_q_self_energy = compute_self_energy_q(config, charges, comm=comm)
             update_field_force_q(
                 charges, phi_q, phi_q_fourier, elec_field_fourier, elec_field,
-                elec_forces, layout_q, pm, positions, config,
+                elec_forces, layout_q, hamiltonian, pm, positions, config,
             )
 
             field_q_energy = compute_field_energy_q(
-                config, phi_q_fourier, elec_energy_field, field_q_energy,
-                comm=comm,
-            )
-
-            #sum_elec = np.sum(elec_forces,axis = 0)
-            #rank = comm.Get_rank()
-            #if rank == 0:
-            #    sums = np.zeros_like(sum_elec)
-            #else:
-            #    sums = None
-            #comm.Barrier()
-            #comm.Reduce(sum_elec, sums,
-            #op=MPI.SUM, root=0)
-            #print("rank ", comm.Get_rank())
-            #print("sum elec_forces", np.sum(elec_forces,axis = 0))
-            #print("here", sums)
-
-            #if rank == 0:
-            #    print("sum elec forces", sums)
-            #print(config.type_to_name_map)
-            #print(charges[types == 4])
-=======
-    if charges_flag and config.coulombtype == "PIC_Spectral":
-        field_q_self_energy = compute_self_energy_q(config, charges, comm=comm)
-        layout_q = pm.decompose(positions)
-        update_field_force_q(
-            charges, phi_q, phi_q_fourier, elec_field_fourier, elec_field,
-            elec_forces, layout_q, hamiltonian, pm, positions, config,
-        )
-
-        field_q_energy = compute_field_energy_q(
-            config, phi_q, phi_q_fourier, elec_potential, 
-            elec_potential_fourier, 
-            field_q_self_energy, comm=comm,
-        )
->>>>>>> decb4d4a
+                config, phi_q, phi_q_fourier, elec_potential, 
+                elec_potential_fourier, 
+                field_q_self_energy, comm=comm,
+            )
 
     if molecules_flag:
         if not (args.disable_bonds
@@ -627,7 +504,6 @@
             )
 
     else:
-        #bonds_2_atom1, bonds_2_atom2 = None, None
         bonds_2_atom1, bonds_2_atom2 = [], []
 
     config.initial_energy = (
@@ -644,8 +520,8 @@
         out_dataset, rank_range, names, types, indices, config, bonds_2_atom1,
         bonds_2_atom2, molecules=molecules if molecules_flag else None,
         velocity_out=args.velocity_output, force_out=args.force_output,
-        charges= charges if charges_flag else False,
-        dielectrics = dielectric_sorted if dielectric_flag else False,
+        charges=charges if charges_flag else False,
+        dielectrics=dielectric_sorted if dielectric_flag else False,
         comm=comm,
     )
 
@@ -661,7 +537,6 @@
             kinetic_energy = comm.allreduce(
                 0.5 * config.mass * np.sum(velocities ** 2)
             )
-
 
         temperature = (
             (2 / 3) * kinetic_energy / (config.gas_constant * config.n_particles)  # noqa: E501
@@ -695,13 +570,8 @@
             field_forces + bond_forces + angle_forces + dihedral_forces
             + reconstructed_forces
         )
-<<<<<<< HEAD
-
-
-=======
         if charges_flag:
             forces_out += elec_forces
->>>>>>> decb4d4a
         store_data(
             out_dataset, step, frame, indices, positions, velocities,
             forces_out, config.box_size, temperature, pressure, kinetic_energy,
@@ -765,12 +635,10 @@
 
         if charges_flag and (config.coulombtype == "PIC_Spectral" \
                     or config.coulombtype == "PIC_Spectral_GPE"):
-            #print("here integrate vel 2")
             velocities = integrate_velocity(
                 velocities, elec_forces / config.mass,
                 config.respa_inner * config.time_step,
             )
-
         if protein_flag:
             velocities = integrate_velocity(
                 velocities, reconstructed_forces / config.mass,
@@ -892,7 +760,6 @@
 
         # Update slow forces
         if not args.disable_field:
-            #print("update phi w rank", comm.Get_rank())
             layouts = [
                 pm.decompose(positions[types == t]) for t in range(config.n_types)  # noqa: E501
             ]
@@ -909,9 +776,6 @@
 
             if charges_flag:
                 layout_q = pm.decompose(positions)
-<<<<<<< HEAD
-                #print(charges)
-                #print(config.name_to_type_map)
                 if config.coulombtype == "PIC_Spectral_GPE": # dielectric_flag and
                     #print("update elec forces  w rank", comm.Get_rank())
                     Vbar_elec, phi_eps, elec_dot = update_field_force_q_GPE(
@@ -946,35 +810,14 @@
                 if config.coulombtype == "PIC_Spectral":
                     update_field_force_q(
                         charges, phi_q, phi_q_fourier, elec_field_fourier,
-                        elec_field, elec_forces, layout_q, pm, positions, config,
+                        elec_field, elec_forces, layout_q, hamiltonian, 
+                        pm, positions, config,
                     )
                     field_q_energy = compute_field_energy_q(
-                        config, phi_q_fourier, elec_energy_field, field_q_energy,
-                        comm=comm,
-                    )
-
-                    #sum_elec = np.sum(elec_forces,axis = 0)
-                    #rank = comm.Get_rank()
-                    #comm.Reduce(sum_elec, sums,
-                    #op=MPI.SUM, root=0)
-                    #print("rank ", comm.Get_rank())
-                    #print("sum elec_forces", np.sum(elec_forces,axis = 0))
-                    #print("here", sums)
-
-                    #if rank == 0:
-                    #    print("sum elec forces", sums)
-=======
-                update_field_force_q(
-                    charges, phi_q, phi_q_fourier, elec_field_fourier,
-                    elec_field, elec_forces, layout_q, hamiltonian, 
-                    pm, positions, config,
-                )
-                field_q_energy = compute_field_energy_q(
-                    config, phi_q, phi_q_fourier, elec_potential, 
-                    elec_potential_fourier, 
-                    field_q_self_energy, comm=comm,
-                )
->>>>>>> decb4d4a
+                        config, phi_q, phi_q_fourier, elec_potential, 
+                        elec_potential_fourier, 
+                        field_q_self_energy, comm=comm,
+                    )
 
             if protein_flag and not args.disable_dipole:
                 dipole_positions = np.reshape(
@@ -1008,7 +851,6 @@
         )
 
         if charges_flag and (config.coulombtype == "PIC_Spectral" or config.coulombtype == "PIC_Spectral_GPE"):
-            #print("here integrate velocities")
             velocities = integrate_velocity(
                 velocities, elec_forces / config.mass,
                 config.respa_inner * config.time_step,
@@ -1059,6 +901,8 @@
                 if charges_flag:
                     charges = optional.pop(0)
                     elec_forces = optional.pop(0)
+                if dielectric_flag:
+                    dielectric_sorted = optional.pop(0)
                 if molecules_flag:
                     bonds = optional.pop(0)
                     molecules = optional.pop(0)
@@ -1079,21 +923,9 @@
                 if charges_flag:
                     args_in.append(charges)
                     args_in.append(elec_forces)
-
-<<<<<<< HEAD
-                if dielectric_flag: ## add dielectric related
+                if dielectric_flag:
                     args_in.append(dielectric_sorted)
 
-                dd = domain_decomposition(  # noqa: F841
-                    positions, pm, *tuple(args_in),
-                    molecules=molecules if molecules_flag else None,
-                    bonds=bonds if molecules_flag else None,
-                    verbose=args.verbose, comm=comm,
-                )
-                exec(_cmd_receive_dd)
-
-=======
->>>>>>> decb4d4a
                 positions = np.asfortranarray(positions)
                 bond_forces = np.asfortranarray(bond_forces)
                 angle_forces = np.asfortranarray(angle_forces)
@@ -1163,13 +995,8 @@
                 )
 
         # Thermostat
-<<<<<<< HEAD
         if config.target_temperature and np.mod(step, config.n_b)==0:
-            csvr_thermostat(velocities, names, config, comm=comm)
-=======
-        if config.target_temperature:
             csvr_thermostat(velocities, names, config, prng, comm=comm)
->>>>>>> decb4d4a
 
         # Remove total linear momentum
         if config.cancel_com_momentum:
@@ -1212,7 +1039,6 @@
                         config, layouts, comm=comm,
                     )
 
-<<<<<<< HEAD
                     if charges_flag:
                         if config.coulombtype == "PIC_Spectral_GPE":
                             field_q_energy = compute_field_energy_q_GPE(
@@ -1222,17 +1048,10 @@
                             )
                         if config.coulombtype == "PIC_Spectral":
                             field_q_energy = compute_field_energy_q(
-                                config, phi_q_fourier, elec_energy_field,
-                                field_q_energy, comm=comm,
+                                config, phi_q, phi_q_fourier, elec_potential, 
+                                elec_potential_fourier, 
+                                field_q_self_energy, comm=comm,
                             )
-=======
-                    if charges_flag and config.coulombtype == "PIC_Spectral":
-                        field_q_energy = compute_field_energy_q(
-                            config, phi_q, phi_q_fourier, elec_potential, 
-                            elec_potential_fourier, 
-                            field_q_self_energy, comm=comm,
-                        )
->>>>>>> decb4d4a
                 else:
                     kinetic_energy = comm.allreduce(
                         0.5 * config.mass * np.sum(velocities ** 2)
@@ -1339,7 +1158,6 @@
 
             if charges_flag:
                 layout_q = pm.decompose(positions)
-<<<<<<< HEAD
                 if config.coulombtype == "PIC_Spectral_GPE":
                     Vbar_elec, phi_eps, elec_dot = update_field_force_q_GPE(
                         conv_fun, phi, types, charges, config_charges,
@@ -1373,26 +1191,15 @@
                 if config.coulombtype == "PIC_Spectral":
                     update_field_force_q(
                         charges, phi_q, phi_q_fourier, elec_field_fourier,
-                        elec_field, elec_forces, layout_q, pm, positions, config,
+                        elec_field, elec_forces, layout_q, hamiltonian, pm,
+                        positions, config,
                     )
 
                     field_q_energy = compute_field_energy_q(
-                        config, phi_q_fourier, elec_energy_field, field_q_energy,
-                        comm=comm,
-                    )
-=======
-                update_field_force_q(
-                    charges, phi_q, phi_q_fourier, elec_field_fourier,
-                    elec_field, elec_forces, layout_q, hamiltonian, pm,
-                    positions, config,
-                )
-
-                field_q_energy = compute_field_energy_q(
-                    config, phi_q, phi_q_fourier, elec_potential, 
-                    elec_potential_fourier, 
-                    field_q_self_energy, comm=comm,
-                )
->>>>>>> decb4d4a
+                        config, phi_q, phi_q_fourier, elec_potential, 
+                        elec_potential_fourier, 
+                        field_q_self_energy, comm=comm,
+                    )
 
         else:
             kinetic_energy = comm.allreduce(
@@ -1441,6 +1248,6 @@
             velocity_out=args.velocity_output, force_out=args.force_output,
             charge_out=charges_flag, dump_per_particle=args.dump_per_particle,
             comm=comm,
-        ) ## added pressure after temperature
+        )
 
     out_dataset.close_file()