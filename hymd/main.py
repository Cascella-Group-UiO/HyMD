from argparse import ArgumentParser
import atexit
import cProfile
import datetime
import h5py
import logging
from mpi4py import MPI
import numpy as np
import os
import pmesh.pm as pmesh
import pstats
import sys
from types import ModuleType as moduleobj
import warnings


from hamiltonian import DefaultNoChi, DefaultWithChi
from field import (
    compute_field_force,
    update_field,
    compute_field_and_kinetic_energy,
    domain_decomposition,
    update_field_force_energy_q, #elec related
    update_field_force_q,
    compute_field_energy_q
)

from file_io import distribute_input, OutDataset, store_static, store_data, store_static_with_charge
from force import compute_bond_forces__fortran as compute_bond_forces
from force import compute_angle_forces__fortran as compute_angle_forces
from force import compute_dihedral_forces__fortran as compute_dihedral_forces
from force import prepare_bonds
from input_parser import (
    read_config_toml,
    parse_config_toml,
    check_config,
    convert_CONF_to_config,
)
from integrator import integrate_velocity, integrate_position
from logger import Logger
from thermostat import csvr_thermostat


def fmtdt(timedelta):  ### FIX ME (move this somewhere else)
    days = timedelta.days
    hours, rem = divmod(timedelta.seconds, 3600)
    minutes, seconds = divmod(rem, 60)
    microseconds = timedelta.microseconds
    ret_str = ""
    if days != 0:
        ret_str += f"{days} days "
    ret_str += f"{hours:02d}:{minutes:02d}:{seconds:02d}.{microseconds:06d}"
    return ret_str


def configure_runtime(comm):
    ap = ArgumentParser()
    ap.add_argument(
        "-v",
        "--verbose",
        default=0,
        type=int,
        nargs="?",
        help="Increase logging verbosity",
    )
    ap.add_argument(
        "--profile",
        default=False,
        action="store_true",
        help="Profile program execution with cProfile",
    )
    ap.add_argument(
        "--disable-field",
        default=False,
        action="store_true",
        help="Disable field forces",
    )
    ap.add_argument(
        "--disable-bonds",
        default=False,
        action="store_true",
        help="Disable two-particle bond forces",
    )
    ap.add_argument(
        "--disable-angle-bonds",
        default=False,
        action="store_true",
        help="Disable three-particle angle bond forces",
    )
    ap.add_argument(
        "--disable-dihedrals",
        default=False,
        action="store_true",
        help="Disable four-particle dihedral forces",
    )
    ap.add_argument(
        "--double-precision",
        default=False,
        action="store_true",
        help="Use double precision positions/velocities",
    )
    ap.add_argument(
        "--double-output",
        default=False,
        action="store_true",
        help="Use double precision in output h5md",
    )
    ap.add_argument(
        "--dump-per-particle",
        default=False,
        action="store_true",
        help="Log energy values per particle, not total",
    )
    ap.add_argument(
        "--force-output",
        default=False,
        action="store_true",
        help="Dump forces to h5md output",
    )
    ap.add_argument(
        "--velocity-output",
        default=False,
        action="store_true",
        help="Dump velocities to h5md output",
    )
    ap.add_argument(
        "--disable-mpio",
        default=False,
        action="store_true",
        help=("Avoid using h5py-mpi, potentially decreasing IO " "performance"),
    )
    ap.add_argument(
        "--destdir", default=".", help="Write output to specified directory"
    )
    ap.add_argument(
        "--seed",
        default=None,
        type=int,
        help="Set the numpy random generator seed for every rank",
    )
    ap.add_argument(
        "--logfile", default="sim.log", help="Redirect event logging to specified file"
    )
    ap.add_argument("config", help="Config .py or .toml input configuration script")
    ap.add_argument("input", help="input.hdf5")
    args = ap.parse_args()

    # Given as '--verbose' or '-v' without a specific value specified,
    # default to 1
    if args.verbose is None:
        args.verbose = 1

    if comm.rank == 0:
        os.makedirs(args.destdir, exist_ok=True)
    comm.barrier()
    
    # Is this used anywhere?
    if args.seed is not None:
        np.random.seed(args.seed)
    else:
        np.random.seed()

    # Setup logger
    Logger.setup(
        default_level=logging.INFO, log_file=f"{args.destdir}/{args.logfile}", verbose=args.verbose
    )

    if args.profile:
        prof_file_name = "cpu.txt-%05d-of-%05d" % (comm.rank, comm.size)
        output_file = open(os.path.join(args.destdir, prof_file_name), "w")
        pr = cProfile.Profile()

        def profile_atexit():
            pr.disable()
            # Dump results:
            # - for binary dump
            prof_file_bin = "cpu.prof-%05d-of-%05d" % (comm.rank, comm.size)
            pr.dump_stats(os.path.join(args.destdir, prof_file_bin))
            stats = pstats.Stats(pr, stream=output_file)
            stats.sort_stats("time").print_stats()
            output_file.close()

        # TODO: if we have a main function then we can properly do set up and
        # teardown without using atexit.
        atexit.register(profile_atexit)

        pr.enable()

    try:
        Logger.rank0.log(
            logging.INFO, f"Attempting to parse config file {args.config} as .toml"
        )
        toml_config = read_config_toml(args.config)
        config = parse_config_toml(
            toml_config, file_path=os.path.abspath(args.config), comm=comm
        )
        Logger.rank0.log(
            logging.INFO, f"Successfully parsed {args.config} as .toml file"
        )
        config.command_line_full = " ".join(sys.argv)
        Logger.rank0.log(logging.INFO, str(config))
    except ValueError as ve:
        try:
            Logger.rank0.log(
                logging.INFO,
                (
                    f"Attempt to parse {args.config} as .toml failed, trying "
                    "to parse as python file"
                ),
            )
            CONF = {}
            exec(open(args.config).read(), CONF)
            CONF = {
                k: v
                for k, v in CONF.items()
                if (not k.startswith("_") and not isinstance(v, moduleobj))
            }

            Logger.rank0.log(
                logging.INFO, f"Successfully parsed {args.config} as .py file"
            )
            for key, value in sorted(CONF.items()):
                Logger.rank0.log(logging.INFO, f"{key} = {value}")
            config = convert_CONF_to_config(CONF, file_path=args.config)
        except NameError as ne:
            Logger.rank0.log(
                logging.ERROR, (f"Attempt to parse {args.config} as .py failed" f", ")
            )
            raise ValueError(
                f"Unable to parse configuration file {args.config}"
                + "\n\ntoml parse traceback:"
                + repr(ve)
                + "\n\npython parse traceback:"
                + repr(ne)
            )
    return args, config


def cancel_com_momentum(velocities, config, comm=MPI.COMM_WORLD):
    com_velocity = comm.allreduce(np.sum(velocities[...], axis=0), MPI.SUM)
    velocities[...] = velocities[...] - com_velocity / config.n_particles
    return velocities


def generate_initial_velocities(velocities, config, comm=MPI.COMM_WORLD):
    kT_start = config.R * config.start_temperature
    n_particles_ = velocities.shape[0]
    velocities[...] = np.random.normal(
        loc=0, scale=kT_start / config.mass, size=(n_particles_, 3)
    )
    com_velocity = comm.allreduce(np.sum(velocities[...], axis=0), MPI.SUM)
    velocities[...] = velocities[...] - com_velocity / config.n_particles
    kinetic_energy = comm.allreduce(
        0.5 * config.mass * np.sum(velocities ** 2), MPI.SUM
    )
    start_kinetic_energy_target = (
        1.5 * config.R * config.n_particles * config.start_temperature
    )
    factor = np.sqrt(1.5 * config.n_particles * kT_start / kinetic_energy)
    velocities[...] = velocities[...] * factor
    kinetic_energy = comm.allreduce(
        0.5 * config.mass * np.sum(velocities ** 2), MPI.SUM
    )
    Logger.rank0.log(
        logging.INFO,
        (
            f"Initialized {config.n_particles} velocities, target kinetic energy:"
            f" {start_kinetic_energy_target}, actual kinetic energy generated:"
            f" {kinetic_energy}"
        ),
    )
    return velocities


def judge_add_force( charges_flag, field_forces, bond_forces, angle_forces, elec_forces):
    if charges_flag == True: 
        return field_forces+bond_forces+angle_forces+elec_forces
    else:
        return field_forces+bond_forces+angle_forces



if __name__ == "__main__":
    comm = MPI.COMM_WORLD
    rank = comm.Get_rank()
    size = comm.Get_size()

    if rank == 0:
        start_time = datetime.datetime.now()

    args, config = configure_runtime(comm)

    if args.double_precision:
        dtype = np.float64
        if dtype == np.float64:
            from force import (
                compute_bond_forces__fortran__double as compute_bond_forces,
            )  # noqa: E501, F811
            from force import (
                compute_angle_forces__fortran__double as compute_angle_forces,
            )  # noqa: E501, F811
            from force import (
                compute_dihedral_forces__fortran__double as compute_dihedral_forces,
            )  # noqa: E501, F811
    else:
        dtype = np.float32

    
    ###### Access the information in h5md file (e.g. .h5)
    driver = "mpio" if not args.disable_mpio else None
    with h5py.File(args.input, "r", driver=driver, comm=comm) as in_file:
        rank_range, molecules_flag = distribute_input(
            in_file,
            rank,
            size,
            config.n_particles,  ### << USE config here, update n_particles if not given
            config.max_molecule_size if config.max_molecule_size else 201,
            comm=comm,
        )
        indices = in_file["indices"][rank_range]
        positions = in_file["coordinates"][-1, rank_range, :]
        positions = positions.astype(dtype)
        if "velocities" in in_file:
            velocities = in_file["velocities"][-1, rank_range, :]
            velocities = velocities.astype(dtype)
        else:
            velocities = np.zeros_like(positions, dtype=dtype)

        names = in_file["names"][rank_range]

        types = None
        bonds = None
        molecules = []
        # molecules = None
        if "types" in in_file:
            types = in_file["types"][rank_range]
        if molecules_flag:
            molecules = in_file["molecules"][rank_range]
            bonds = in_file["bonds"][rank_range]
        ## charges xinmeng 
        if "charge" in in_file: 
            charges = in_file["charge"][rank_range]
            #print('charges --- ', len(charges)) 
            #print(type(charges), charges.shape)
            charges_flag = True
        else:
            charges_flag = False
            

    
    config = check_config(config, indices, names, types, comm=comm)
    if config.n_print:
        if config.n_flush is None:
            config.n_flush = 10000 // config.n_print

    if config.start_temperature:
        velocities = generate_initial_velocities(velocities, config, comm=comm)
    elif config.cancel_com_momentum:
        velocities = cancel_com_momentum(velocities, config, comm=comm)

    # TODO: Get box_size from h5, not from toml?
    positions = np.mod(positions, config.box_size[None, :])

    bond_forces = np.zeros(
        shape=(len(positions), 3), dtype=dtype
    )  # , order='F')  # noqa: E501
    angle_forces = np.zeros(
        shape=(len(positions), 3), dtype=dtype
    )  # , order='F')  # noqa: E501
    dihedral_forces = np.zeros(
        shape=(len(positions), 3), dtype=dtype
    )  # , order='F')  # noqa: E501
    field_forces = np.zeros(shape=(len(positions), 3), dtype=dtype)
    
    field_energy = 0.0
    bond_energy = 0.0
    angle_energy = 0.0
    dihedral_energy = 0.0
    kinetic_energy = 0.0
    field_q_energy = 0.0 ## q related 

    # Ignore numpy numpy.VisibleDeprecationWarning: Creating an ndarray from
    # ragged nested sequences until it is fixed in pmesh
    with warnings.catch_warnings():
        warnings.filterwarnings(
            action="ignore",
            category=np.VisibleDeprecationWarning,
            message=r"Creating an ndarray from ragged nested sequences",
        )
        pm = pmesh.ParticleMesh(
            config.mesh_size, BoxSize=config.box_size, dtype="f4", comm=comm
        )

    if config.hamiltonian.lower() == "defaultnochi":
        hamiltonian = DefaultNoChi(config)
    elif config.hamiltonian.lower() == "defaultwithchi":
        hamiltonian = DefaultWithChi(
            config, config.unique_names, config.type_to_name_map
        )
    else:
        err_str = (
            f"The specified Hamiltonian {config.hamiltonian} was not "
            f"recognized as a valid Hamiltonian."
        )
        Logger.rank0.log(logging.ERROR, err_str)
        if rank == 0:
            raise NotImplementedError(err_str)

    Logger.rank0.log(logging.INFO, f"pfft-python processor mesh: {str(pm.np)}")

    phi = [pm.create("real", value=0.0) for _ in range(config.n_types)]


    phi_fourier = [
        pm.create("complex", value=0.0) for _ in range(config.n_types)
    ]  # noqa: E501
    force_on_grid = [
        [pm.create("real", value=0.0) for _ in range(3)] for _ in range(config.n_types)
    ]
    v_ext_fourier = [pm.create("complex", value=0.0) for _ in range(4)]
    v_ext = [pm.create("real", value=0.0) for _ in range(config.n_types)]

    
    ############### 
    ############### add charge relatd terms 
    ############### 
    _SPACE_DIM = 3 ## dimension; demo; TBR
    #charges_flag = False #1 ## demo; TBR
    ####demo charges 
    #charges_flag = True ## demo; TBR
    ##charges = np.zeros(
    ##    shape=len(positions) , dtype=dtype
    ##)  ## demo; TBR
    #charges = np.ones(
    #    shape=len(positions) , dtype=dtype
    #)#/10.0 ## demo; TBR
    #
    ##charges = np.ones(len(positions))
    ###--> ceneter sphere r=1 is negative; others random
    #for i in np.arange(len(positions)):
    #    if types[i] == 4 :#i % 2 == 1:
    #        charges[i] = -1
    #charges = charges * 0.01 #charges*0.0
    ##print('total charge',  np.sum(charges))
    ##print(types)
    ##print(names)

    #print('charges --- ')
    #print(charges)

    if charges_flag and config.coulombtype == 'PIC_Spectral':
        phi_q = pm.create("real", value=0.0)
        phi_q_fourier = pm.create("complex", value=0.0)     
        elec_field_fourier= [pm.create("complex", value=0.0) for _ in range(_SPACE_DIM)] #for force calculation 
        elec_field = [pm.create("real", value=0.0) for _ in range(_SPACE_DIM)] #for force calculation 
        elec_energy_field = pm.create("complex", value=0.0) # for energy calculation --> complex form needed as its converted from complex field; Imaginary part as zero;
    
    elec_forces = np.zeros(shape=(len(positions), 3), dtype=dtype)
    #elec_forces = np.zeros(shape=(len(positions), 3), dtype=dtype)
    #### ^-------- in the old/own protocol, e.g. test-pure-sphere-new.py, 
    #### ##elec_forces = [pm.create("real", value=0.0) for _ in range(_SPACE_DIM)] 
    #### forces = test.compute_electric_force_on_particle_onestep()
    #### print(forces.shape) ## --> (3, 10000) # got 10000 particles, 
    #### later the forces have to be transposed to integrate velocities 
    ##^----- HERE forces defined as N,3; then not need to transpose like in my old protocol
    ##^----- elec_forces[:,_d] = charges * (elec_field[_d].readout(positions, layout=layout_q))
    ##                     ^----------- NEED to give column index
    
    ### NOTE 2021-04-14 
    ### in safer way, this elec_forces can always be processed by domain_decomposition( ):
    ### now I just use judge_add_force function avoid add the elec_forces if charges_flag not true 
        
    
    ############### way 4, prepare for the DD 
    args_in = [
         velocities,
         indices,
         bond_forces,
         angle_forces,
         field_forces,
         names, 
         types
    ]
    args_recv = [
         'positions',
         'velocities',
         'indices',
         'bond_forces',
         'angle_forces',
         'field_forces',
         'names', 
         'types'
    ]
    if charges_flag: ## add charge related 
        args_in.append(charges) 
        args_in.append(elec_forces)
        args_recv.append('charges')
        args_recv.append('elec_forces')
    if molecules_flag:
        args_recv.append('bonds')
        args_recv.append('molecules')
    
    ## convert to tuple
    args_in = tuple(args_in)
    
    ## cmd string to excecut the (...) = dd 
    _str_receive_dd =  ','.join(args_recv)
    _cmd_receive_dd = f"({_str_receive_dd }) = dd"
    

    #print('field_forces.shape', field_forces.shape)
    #print('bond_forces.shape',  bond_forces.shape) 
    #print('elec_forces.shape',  elec_forces.shape) 

    ############### DD 
    if config.domain_decomposition:
        dd = domain_decomposition(
            positions,
            pm,
<<<<<<< HEAD
            velocities,
            indices,
            bond_forces,
            angle_forces,
            dihedral_forces,
            field_forces,
            names,
            types,
=======
            *args_in,
>>>>>>> 9493deb7
            molecules=molecules if molecules_flag else None,
            bonds=bonds if molecules_flag else None,
            verbose=args.verbose,
            comm=comm,
        )
<<<<<<< HEAD
        if molecules_flag:
            (
                positions,
                velocities,
                indices,
                bond_forces,
                angle_forces,
                dihedral_forces,
                field_forces,
                names,
                types,
                bonds,
                molecules,
            ) = dd
        else:
            (
                positions,
                velocities,
                indices,
                bond_forces,
                angle_forces,
                field_forces,
                names,
                types,
            ) = dd
=======
        exec(_cmd_receive_dd ) ## args_recv = dd WRONG 
    
    #print('field_forces.shape', field_forces.shape)
    #print('bond_forces.shape',  bond_forces.shape) 
    #print('elec_forces.shape',  elec_forces.shape) 
    


    ### https://pythonprogramming.net/mpi-broadcast-tutorial-mpi4py/
    ### testing of incides
    #rank_indices = indices
    #receive_buffer = comm.gather(rank_indices, root=0)
    #gathered_rank_indices = None
    #if comm.Get_rank() == 0:
    #    print('here----- to check')
    #    gathered_rank_indices = np.concatenate(receive_buffer)
    #concatenated_indices = comm.bcast(gathered_rank_indices, root=0)
    #sorted_concatenated_indices = np.sort(concatenated_indices)
    #np.testing.assert_array_equal(sorted_concatenated_indices, np.arange( config.n_particles, dtype=int  ))
    
    ##print(np.allclose(np.diff(concatenated_indices), np.ones(len(concatenated_indices)-1)))

    
    #########
    #print(len(positions), type(positions))
    #print(positions.shape)
    #print(positions[:,0])
    #### Here the types==t should be a index list 
    # positions[types == t]) for t in range(config.n_types)
    #########
    #print('here', charges.shape, type(charges))
    #print('here', positions.shape, type(positions))
    
>>>>>>> 9493deb7
    positions = np.asfortranarray(positions)
    velocities = np.asfortranarray(velocities)
    bond_forces = np.asfortranarray(bond_forces)
    angle_forces = np.asfortranarray(angle_forces)
<<<<<<< HEAD
    dihedral_forces = np.asfortranarray(dihedral_forces)

=======
    #charges = np.asfortranarray(charges)
    #print('here', charges.shape, type(charges))
    #print('here', positions.shape, type(positions))
    
>>>>>>> 9493deb7
    if not args.disable_field:
        layouts = [pm.decompose(positions[types == t]) for t in range(config.n_types)]
        update_field(
            phi,
            layouts,
            force_on_grid,
            hamiltonian,
            pm,
            positions,
            types,
            config,
            v_ext,
            phi_fourier,
            v_ext_fourier,
            compute_potential=True,
        )
        field_energy, kinetic_energy = compute_field_and_kinetic_energy(
            phi,
            velocities,
            hamiltonian,
            positions,
            types,
            v_ext,
            config,
            layouts,
            comm=comm,
        )
        compute_field_force(
            layouts, positions, force_on_grid, field_forces, types, config.n_types
        )
    else:
        kinetic_energy = comm.allreduce(0.5 * config.mass * np.sum(velocities ** 2))
 
     
    ## Add Simple Poisson Equation Electrostatic: compute field/force/energy together 
    ##field_q_energy = 0.0 
    if charges_flag and config.coulombtype == 'PIC_Spectral':
        layout_q = pm.decompose( positions ) 
        ## ^---- possible to filter out the particles without charge via e.g. positions[charges != 0] following positions[types == t])
        ### one step
        #field_q_energy = update_field_force_energy_q(
        #    charges,# charge
        #    phi_q,  # chage density
        #    phi_q_fourier,   
        #    elec_field_fourier, #for force calculation 
        #    elec_field,     
        #    elec_forces,    
        #    elec_energy_field, # for energy calculation 
        #    field_q_energy,
        #    layout_q, #### general terms  
        #    pm,
        #    positions,  
        #    config,
        #    compute_energy=True,
        #    comm=comm
        #)
        #print(field_q_energy, elec_forces[0])
        
        ### split 
        update_field_force_q(
            charges,# charge
            phi_q,  # chage density
            phi_q_fourier,   
            elec_field_fourier, #for force calculation 
            elec_field,     
            elec_forces, 
            layout_q, #### general terms  
            pm,
            positions,  
            config
        )
        
        field_q_energy=compute_field_energy_q(
            config,
            phi_q_fourier,
            elec_energy_field, #for energy calculation
            field_q_energy,
            comm=comm
        )
        #print(field_q_energy, elec_forces[0])

    
    if molecules_flag:
        if not (args.disable_bonds and args.disable_angle_bonds and args.disable_dihedrals):
            bonds_prep = prepare_bonds(molecules, names, bonds, indices, config)
            (
                bonds_2_atom1,
                bonds_2_atom2,
                bonds_2_equilibrium,
                bonds_2_stength,
                bonds_3_atom1,
                bonds_3_atom2,
                bonds_3_atom3,
                bonds_3_equilibrium,
                bonds_3_stength,
                bonds_4_atom1,
                bonds_4_atom2,
                bonds_4_atom3,
                bonds_4_atom4,
                bonds_4_coeff,
                bonds_4_phase,
            ) = bonds_prep
        if not args.disable_bonds:
            bond_energy_ = compute_bond_forces(
                bond_forces,
                positions,
                config.box_size,
                bonds_2_atom1,
                bonds_2_atom2,
                bonds_2_equilibrium,
                bonds_2_stength,
            )
            bond_energy = comm.allreduce(bond_energy_, MPI.SUM)
        if not args.disable_angle_bonds:
            angle_energy_ = compute_angle_forces(
                angle_forces,
                positions,
                config.box_size,
                bonds_3_atom1,
                bonds_3_atom2,
                bonds_3_atom3,
                bonds_3_equilibrium,
                bonds_3_stength,
            )
            angle_energy = comm.allreduce(angle_energy_, MPI.SUM)
        if not args.disable_dihedrals:
            dihedral_energy_ = compute_dihedral_forces(
                dihedral_forces,
                positions,
                config.box_size,
                bonds_4_atom1,
                bonds_4_atom2,
                bonds_4_atom3,
                bonds_4_atom4,
                bonds_4_coeff,
                bonds_4_phase,
            )
            dihedral_energy = comm.allreduce(dihedral_energy_, MPI.SUM)
        #else:
        #    # What about bonds_3 and bonds_4?
        #    bonds_2_atom1, bonds_2_atom2 = [], []
    else:
        # What about bonds_3 and bonds_4?
        bonds_2_atom1, bonds_2_atom2 = [], []

<<<<<<< HEAD
    config.initial_energy = field_energy + kinetic_energy + bond_energy + angle_energy + dihedral_energy
=======
    config.initial_energy = field_energy + kinetic_energy + bond_energy + angle_energy

>>>>>>> 9493deb7
    out_dataset = OutDataset(args.destdir, config,
                             double_out=args.double_output,
                             disable_mpio=args.disable_mpio)
    #print('here')
    #print(type(indices), indices.shape)
    #print(type(names), names.shape)
    if charges_flag and config.coulombtype == 'PIC_Spectral':
        store_static_with_charge(
            out_dataset,
            rank_range,
            names,
            types,
            indices,
            charges, #<---------- simple add charges 
            config,
            bonds_2_atom1,
            bonds_2_atom2,
            velocity_out=args.velocity_output,
            force_out=args.force_output,
            comm=comm,
        )  
    else: 
        store_static(
            out_dataset,
            rank_range,
            names,
            types,
            indices,
            config,
            bonds_2_atom1,
            bonds_2_atom2,
            velocity_out=args.velocity_output,
            force_out=args.force_output,
            comm=comm,
        )

    
    if config.n_print > 0:
        step = 0
        frame = 0
        if not args.disable_field:
            field_energy, kinetic_energy = compute_field_and_kinetic_energy(
                phi,
                velocities,
                hamiltonian,
                positions,
                types,
                v_ext,
                config,
                layouts,
                comm=comm,
            )
            ### add charge related 
            ### field_q_energy = 0.0 
            #if charges_flag:
            #    field_q_energy=compute_field_energy_q(
            #        phi_q_fourier,
            #        elec_energy_field, #for energy calculation
            #        field_q_energy,
            #        comm=comm
            #    )
        else:
            kinetic_energy = comm.allreduce(0.5 * config.mass * np.sum(velocities ** 2))
<<<<<<< HEAD
        temperature = (2 / 3) * kinetic_energy / (config.R * config.n_particles)  # noqa: E501
=======
        temperature = (2 / 3) * kinetic_energy / ((2.479 / 298.0) * config.n_particles)
        #print('field_forces.shape', field_forces.shape)
        #print('bond_forces.shape',  bond_forces.shape) 
        #print('elec_forces.shape',  elec_forces.shape) 
>>>>>>> 9493deb7
        store_data(
            out_dataset,
            step,
            frame,
            indices,
            positions,
            velocities,
<<<<<<< HEAD
            field_forces + bond_forces + angle_forces + dihedral_forces,
=======
            judge_add_force(charges_flag,field_forces,bond_forces,angle_forces, elec_forces) , #field_forces + bond_forces + angle_forces + elec_forces, ## <------ judge_add_force(charges_flag,field_forces,bond_forces,angle_forces, elec_forces), #
>>>>>>> 9493deb7
            config.box_size,
            temperature,
            kinetic_energy,
            bond_energy,
            angle_energy,
            dihedral_energy,
            field_energy,
            field_q_energy, ##<---------- 
            config.time_step,
            config,
            velocity_out=args.velocity_output,
            force_out=args.force_output,
            dump_per_particle=args.dump_per_particle,
            comm=comm,
        )
        
    if rank == 0:
        loop_start_time = datetime.datetime.now()
        last_step_time = datetime.datetime.now()
    
    
    
    flush_step = 0
    
    # ======================================================================= #
    # =================  |\/| |¯¯\     |    |¯¯| |¯¯| |¯¯)  ================= #
    # =================  |  | |__/     |___ |__| |__| |¯¯   ================= #
    # ======================================================================= #
    for step in range(config.n_steps):
        #if comm.Get_rank() == 0:
            #print('--------------- step ---------------', step)
        current_step_time = datetime.datetime.now()

        if step == 0 and args.verbose > 1:
            Logger.rank0.log(logging.INFO, f"MD step = {step:10d}")
        else:
            log_step = False
            if config.n_steps < 1000:
                log_step = True
            elif (
                np.mod(step, config.n_steps // 1000) == 0
                or np.mod(step, config.n_print) == 0
            ):
                log_step = True
            if rank == 0 and log_step and args.verbose > 1:
                step_t = current_step_time - last_step_time
                tot_t = current_step_time - loop_start_time
                avg_t = (current_step_time - loop_start_time) / (step + 1)
                ns_sim = (step + 1) * config.time_step / 1000

                seconds_per_day = 24 * 60 * 60
                seconds_elapsed = tot_t.days * seconds_per_day
                seconds_elapsed += tot_t.seconds
                seconds_elapsed += 1e-6 * tot_t.microseconds
                minutes_elapsed = seconds_elapsed / 60
                hours_elapsed = minutes_elapsed / 60
                days_elapsed = hours_elapsed / 24

                ns_per_day = ns_sim / days_elapsed
                hours_per_ns = hours_elapsed / ns_sim
                steps_per_s = (step + 1) / seconds_elapsed
                info_str = (
                    f"MD step = {step:10d}   step time: "
                    f"{fmtdt(step_t):22s}   Performance: "
                    f"{ns_per_day:.3f} ns/day   {hours_per_ns:.3f} hours/ns   "
                    f"{steps_per_s:.3f} steps/s"
                )
                Logger.rank0.log(logging.INFO, info_str)
        
        # Initial rRESPA velocity step
        if charges_flag and config.coulombtype == 'PIC_Spectral':
            velocities = integrate_velocity(
                velocities, (field_forces + elec_forces) / config.mass, config.time_step
            )
        else:
            velocities = integrate_velocity(
                velocities, field_forces / config.mass, config.time_step
            )
        
        # Inner rRESPA steps
        for inner in range(config.respa_inner):
            velocities = integrate_velocity(
                velocities,
                (bond_forces + angle_forces + dihedral_forces) / config.mass,
                config.time_step / config.respa_inner,
            )
            positions = integrate_position(
                positions, velocities, config.time_step / config.respa_inner
            )
            positions = np.mod(positions, config.box_size[None, :])
    
            # Update fast forces
            if molecules_flag:
                if not args.disable_bonds:
                    bond_energy_ = compute_bond_forces(
                        bond_forces,
                        positions,
                        config.box_size,
                        bonds_2_atom1,
                        bonds_2_atom2,
                        bonds_2_equilibrium,
                        bonds_2_stength,
                    )
                if not args.disable_angle_bonds:
                    angle_energy_ = compute_angle_forces(
                        angle_forces,
                        positions,
                        config.box_size,
                        bonds_3_atom1,
                        bonds_3_atom2,
                        bonds_3_atom3,
                        bonds_3_equilibrium,
                        bonds_3_stength,
                    )
                if not args.disable_dihedrals:
                    dihedral_energy_ = compute_dihedral_forces(
                        dihedral_forces,
                        positions,
                        config.box_size,
                        bonds_4_atom1,
                        bonds_4_atom2,
                        bonds_4_atom3,
                        bonds_4_atom4,
                        bonds_4_coeff,
                        bonds_4_phase,
                    )
            velocities = integrate_velocity(
                velocities,
                (bond_forces + angle_forces + dihedral_forces) / config.mass,
                config.time_step / config.respa_inner,
            )
        
        # Update slow forces
        if not args.disable_field:
            layouts = [
                pm.decompose(positions[types == t]) for t in range(config.n_types)
            ]
            update_field(
                phi,
                layouts,
                force_on_grid,
                hamiltonian,
                pm,
                positions,
                types,
                config,
                v_ext,
                phi_fourier,
                v_ext_fourier,
            )
            compute_field_force(
                layouts, positions, force_on_grid, field_forces, types, config.n_types
            )

            ## add q related 
            if charges_flag:
                layout_q = pm.decompose( positions ) 
                ### split 
                update_field_force_q(
                    charges,# charge
                    phi_q,  # chage density
                    phi_q_fourier,   
                    elec_field_fourier, #for force calculation 
                    elec_field,     
                    elec_forces, 
                    layout_q, #### general terms  
                    pm,
                    positions,  
                    config
                )
                
                field_q_energy=compute_field_energy_q(
                    config,
                    phi_q_fourier,
                    elec_energy_field, #for energy calculation
                    field_q_energy,
                    comm=comm
                )
                #print(field_q_energy, elec_forces[0])
        
        # Second rRESPA velocity step
        if charges_flag and config.coulombtype == 'PIC_Spectral':
            velocities = integrate_velocity(
                velocities, (field_forces + elec_forces) / config.mass, config.time_step
            )
        else:
            velocities = integrate_velocity(
                velocities, field_forces / config.mass, config.time_step
            )
        ### <-------- TBF
        #print(type(field_forces),type(field_forces))
        #print(field)
        
        # Only compute and keep the molecular bond energy from the last rRESPA
        # inner step
        if molecules_flag:
            if not args.disable_bonds:
                bond_energy = comm.allreduce(bond_energy_, MPI.SUM)
            if not args.disable_angle_bonds:
                angle_energy = comm.allreduce(angle_energy_, MPI.SUM)
<<<<<<< HEAD
            if not args.disable_dihedrals:
                dihedral_energy = comm.allreduce(dihedral_energy_, MPI.SUM)

=======
        ##print('here ok')
        
>>>>>>> 9493deb7
        if step != 0 and config.domain_decomposition:
            if np.mod(step, config.domain_decomposition) == 0:
                #print(positions.shape)
                #print(bond_forces.shape)
                #print(elec_forces.shape)
                #print(velocities.shape)
                positions = np.ascontiguousarray(positions)
                bond_forces = np.ascontiguousarray(bond_forces)
                angle_forces = np.ascontiguousarray(angle_forces)
<<<<<<< HEAD
                dihedral_forces = np.ascontiguousarray(dihedral_forces)

                dd = domain_decomposition(
                    positions,
                    pm,
                    velocities,
                    indices,
                    bond_forces,
                    angle_forces,
                    dihedral_forces,
                    field_forces,
                    names,
                    types,
=======
                
                
                ##################### 
                args_in = [
                     velocities,
                     indices,
                     bond_forces,
                     angle_forces,
                     field_forces,
                     names, 
                     types
                ]
                if charges_flag: ## add charge related 
                    args_in.append(charges) 
                    args_in.append(elec_forces)
                dd = domain_decomposition(
                    positions,
                    pm,
                    *args_in,
>>>>>>> 9493deb7
                    molecules=molecules if molecules_flag else None,
                    bonds=bonds if molecules_flag else None,
                    verbose=args.verbose,
                    comm=comm,
                )
<<<<<<< HEAD
                if molecules_flag:
                    (
                        positions,
                        velocities,
                        indices,
                        bond_forces,
                        angle_forces,
                        dihedral_forces,
                        field_forces,
                        names,
                        types,
                        bonds,
                        molecules,
                    ) = dd
                else:
                    (
                        positions,
                        velocities,
                        indices,
                        bond_forces,
                        angle_forces,
                        dihedral_forces,
                        field_forces,
                        names,
                        types,
                    ) = dd
=======
                exec(_cmd_receive_dd )
                ##############################
                ########################### call explicitly 
                #dd = domain_decomposition(
                #    positions,
                #    pm,
                #    velocities,
                #    indices,
                #    bond_forces,
                #    angle_forces,
                #    field_forces,
                #    names,
                #    types,
                #    charges,
                #    elec_forces,
                #    molecules=molecules if molecules_flag else None,
                #    bonds=bonds if molecules_flag else None,
                #    verbose=args.verbose,
                #    comm=comm,
                #)
                #exec(_cmd_receive_dd)
                
                
>>>>>>> 9493deb7

        
                positions = np.asfortranarray(positions)
                bond_forces = np.asfortranarray(bond_forces)
                angle_forces = np.asfortranarray(angle_forces)
<<<<<<< HEAD
                dihedral_forces = np.asfortranarray(dihedral_forces)

=======
    
>>>>>>> 9493deb7
                layouts = [
                    pm.decompose(positions[types == t]) for t in range(config.n_types)
                ]

                if molecules_flag:
                    bonds_prep = prepare_bonds(molecules, names, bonds, indices, config)
                    (
                        bonds_2_atom1,
                        bonds_2_atom2,
                        bonds_2_equilibrium,
                        bonds_2_stength,
                        bonds_3_atom1,
                        bonds_3_atom2,
                        bonds_3_atom3,
                        bonds_3_equilibrium,
                        bonds_3_stength,
                        bonds_4_atom1,
                        bonds_4_atom2,
                        bonds_4_atom3,
                        bonds_4_atom4,
                        bonds_4_coeff,
                        bonds_4_phase,
                    ) = bonds_prep
       
        for t in range(config.n_types):
            if args.verbose > 2:
                exchange_cost = layouts[t].get_exchange_cost()
                Logger.all_ranks.log(
                    logging.INFO,
                    (
                        f"(GHOSTS: Total number of particles of type "
                        f"{config.type_to_name_map[t]} to be "
                        f"exchanged = {exchange_cost[rank]}"
                    ),
                )

        # Thermostat
        if config.target_temperature:
        # Add loop if multiple groups/temperatures are defined 
        # csrv_thermostat(velocities_grp_i, config_T_i, config_tau_i)
            csvr_thermostat(velocities, names, config, comm=comm)

        # Print trajectory
        if config.n_print > 0:
            if np.mod(step, config.n_print) == 0 and step != 0:
                frame = step // config.n_print
                if not args.disable_field:
                    (
                        field_energy,
                        kinetic_energy,
                    ) = compute_field_and_kinetic_energy(  # noqa: E501
                        phi,
                        velocities,
                        hamiltonian,
                        positions,
                        types,
                        v_ext,
                        config,
                        layouts,
                        comm=comm,
                    )

                    if charges_flag:
                        field_q_energy=compute_field_energy_q(
                            config,
                            phi_q_fourier,
                            elec_energy_field, #for energy calculation
                            field_q_energy,
                            comm=comm
                        )
                else:
                    kinetic_energy = comm.allreduce(
                        0.5 * config.mass * np.sum(velocities ** 2)
                    )
                temperature = (
                    (2 / 3) * kinetic_energy / (config.R * config.n_particles)
                )
                if args.disable_field:
                    field_energy = 0.0
                store_data(
                    out_dataset,
                    step,
                    frame,
                    indices,
                    positions,
                    velocities,
<<<<<<< HEAD
                    field_forces + bond_forces + angle_forces + dihedral_forces,
=======
                    judge_add_force(charges_flag,field_forces,bond_forces,angle_forces, elec_forces), #field_forces + bond_forces + angle_forces + elec_forces, 
>>>>>>> 9493deb7
                    config.box_size,
                    temperature,
                    kinetic_energy,
                    bond_energy,
                    angle_energy,
                    dihedral_energy,
                    field_energy,
                    field_q_energy, #<---------
                    config.time_step,
                    config,
                    velocity_out=args.velocity_output,
                    force_out=args.force_output,
                    dump_per_particle=args.dump_per_particle,
                    comm=comm,
                )
                if np.mod(step, config.n_print * config.n_flush) == 0:
                    out_dataset.flush()
        last_step_time = current_step_time

    # End simulation
    if rank == 0:
        end_time = datetime.datetime.now()
        sim_time = end_time - start_time
        setup_time = loop_start_time - start_time
        loop_time = end_time - loop_start_time
        Logger.rank0.log(
            logging.INFO,
            (
                f"Elapsed time: {fmtdt(sim_time)}   "
                f"Setup time: {fmtdt(setup_time)}   "
                f"MD loop time: {fmtdt(loop_time)}"
            ),
        )

    if config.n_print > 0 and np.mod(config.n_steps - 1, config.n_print) != 0:
        if not args.disable_field:
            update_field(
                phi,
                layouts,
                force_on_grid,
                hamiltonian,
                pm,
                positions,
                types,
                config,
                v_ext,
                phi_fourier,
                v_ext_fourier,
                compute_potential=True,
            )
            field_energy, kinetic_energy = compute_field_and_kinetic_energy(
                phi,
                velocities,
                hamiltonian,
                positions,
                types,
                v_ext,
                config,
                layouts,
                comm=comm,
            )
            
            ## add q related 
            if charges_flag:
                layout_q = pm.decompose( positions ) 
                ### split 
                update_field_force_q(
                    charges,# charge
                    phi_q,  # chage density
                    phi_q_fourier,   
                    elec_field_fourier, #for force calculation 
                    elec_field,     
                    elec_forces, 
                    layout_q, #### general terms  
                    pm,
                    positions,  
                    config
                )
                
                field_q_energy=compute_field_energy_q(
                    config,
                    phi_q_fourier,
                    elec_energy_field, #for energy calculation
                    field_q_energy,
                    comm=comm
                )
                #print(field_q_energy, elec_forces[0])

        else:
            kinetic_energy = comm.allreduce(0.5 * config.mass * np.sum(velocities ** 2))
        frame = (step + 1) // config.n_print
        temperature = (2 / 3) * kinetic_energy / (config.R * config.n_particles)  # noqa: E501
        if args.disable_field:
            field_energy = 0.0
        store_data(
            out_dataset,
            step,
            frame,
            indices,
            positions,
            velocities,
<<<<<<< HEAD
            field_forces + bond_forces + angle_forces + dihedral_forces,
=======
            judge_add_force(charges_flag,field_forces,bond_forces,angle_forces, elec_forces), #field_forces + bond_forces + angle_forces + elec_forces, #<-----------
>>>>>>> 9493deb7
            config.box_size,
            temperature,
            kinetic_energy,
            bond_energy,
            angle_energy,
            dihedral_energy,
            field_energy,
            field_q_energy, #<-----------
            config.time_step,
            config,
            velocity_out=args.velocity_output,
            force_out=args.force_output,
            dump_per_particle=args.dump_per_particle,
            comm=comm,
        )

    out_dataset.close_file()<|MERGE_RESOLUTION|>--- conflicted
+++ resolved
@@ -478,6 +478,7 @@
          bond_forces,
          angle_forces,
          field_forces,
+         dihedral_forces,
          names, 
          types
     ]
@@ -487,6 +488,7 @@
          'indices',
          'bond_forces',
          'angle_forces',
+         'dihedral_forces',
          'field_forces',
          'names', 
          'types'
@@ -513,54 +515,43 @@
     #print('elec_forces.shape',  elec_forces.shape) 
 
     ############### DD 
+    # We have to make sure the arguments are called in the right order
     if config.domain_decomposition:
         dd = domain_decomposition(
             positions,
             pm,
-<<<<<<< HEAD
-            velocities,
-            indices,
-            bond_forces,
-            angle_forces,
-            dihedral_forces,
-            field_forces,
-            names,
-            types,
-=======
             *args_in,
->>>>>>> 9493deb7
             molecules=molecules if molecules_flag else None,
             bonds=bonds if molecules_flag else None,
             verbose=args.verbose,
             comm=comm,
         )
-<<<<<<< HEAD
-        if molecules_flag:
-            (
-                positions,
-                velocities,
-                indices,
-                bond_forces,
-                angle_forces,
-                dihedral_forces,
-                field_forces,
-                names,
-                types,
-                bonds,
-                molecules,
-            ) = dd
-        else:
-            (
-                positions,
-                velocities,
-                indices,
-                bond_forces,
-                angle_forces,
-                field_forces,
-                names,
-                types,
-            ) = dd
-=======
+#                 if molecules_flag:
+#                     (
+#                         positions,
+#                         velocities,
+#                         indices,
+#                         bond_forces,
+#                         angle_forces,
+#                         dihedral_forces,
+#                         field_forces,
+#                         names,
+#                         types,
+#                         bonds,
+#                         molecules,
+#                     ) = dd
+#                 else:
+#                     (
+#                         positions,
+#                         velocities,
+#                         indices,
+#                         bond_forces,
+#                         angle_forces,
+#                         dihedral_forces,
+#                         field_forces,
+#                         names,
+#                         types,
+#                     ) = dd
         exec(_cmd_receive_dd ) ## args_recv = dd WRONG 
     
     #print('field_forces.shape', field_forces.shape)
@@ -594,20 +585,16 @@
     #print('here', charges.shape, type(charges))
     #print('here', positions.shape, type(positions))
     
->>>>>>> 9493deb7
+
     positions = np.asfortranarray(positions)
     velocities = np.asfortranarray(velocities)
     bond_forces = np.asfortranarray(bond_forces)
     angle_forces = np.asfortranarray(angle_forces)
-<<<<<<< HEAD
     dihedral_forces = np.asfortranarray(dihedral_forces)
-
-=======
     #charges = np.asfortranarray(charges)
     #print('here', charges.shape, type(charges))
     #print('here', positions.shape, type(positions))
-    
->>>>>>> 9493deb7
+
     if not args.disable_field:
         layouts = [pm.decompose(positions[types == t]) for t in range(config.n_types)]
         update_field(
@@ -753,12 +740,8 @@
         # What about bonds_3 and bonds_4?
         bonds_2_atom1, bonds_2_atom2 = [], []
 
-<<<<<<< HEAD
     config.initial_energy = field_energy + kinetic_energy + bond_energy + angle_energy + dihedral_energy
-=======
-    config.initial_energy = field_energy + kinetic_energy + bond_energy + angle_energy
-
->>>>>>> 9493deb7
+
     out_dataset = OutDataset(args.destdir, config,
                              double_out=args.double_output,
                              disable_mpio=args.disable_mpio)
@@ -822,14 +805,11 @@
             #    )
         else:
             kinetic_energy = comm.allreduce(0.5 * config.mass * np.sum(velocities ** 2))
-<<<<<<< HEAD
+
         temperature = (2 / 3) * kinetic_energy / (config.R * config.n_particles)  # noqa: E501
-=======
-        temperature = (2 / 3) * kinetic_energy / ((2.479 / 298.0) * config.n_particles)
         #print('field_forces.shape', field_forces.shape)
         #print('bond_forces.shape',  bond_forces.shape) 
         #print('elec_forces.shape',  elec_forces.shape) 
->>>>>>> 9493deb7
         store_data(
             out_dataset,
             step,
@@ -837,11 +817,9 @@
             indices,
             positions,
             velocities,
-<<<<<<< HEAD
-            field_forces + bond_forces + angle_forces + dihedral_forces,
-=======
-            judge_add_force(charges_flag,field_forces,bond_forces,angle_forces, elec_forces) , #field_forces + bond_forces + angle_forces + elec_forces, ## <------ judge_add_force(charges_flag,field_forces,bond_forces,angle_forces, elec_forces), #
->>>>>>> 9493deb7
+            # Don't know which one of the two should be used, keeping the one from dihedrals and adding elec_forces
+            field_forces + bond_forces + angle_forces + dihedral_forces + elec_forces,
+            #judge_add_force(charges_flag,field_forces,bond_forces,angle_forces, dihedral_forces, elec_forces),
             config.box_size,
             temperature,
             kinetic_energy,
@@ -1042,14 +1020,9 @@
                 bond_energy = comm.allreduce(bond_energy_, MPI.SUM)
             if not args.disable_angle_bonds:
                 angle_energy = comm.allreduce(angle_energy_, MPI.SUM)
-<<<<<<< HEAD
             if not args.disable_dihedrals:
                 dihedral_energy = comm.allreduce(dihedral_energy_, MPI.SUM)
-
-=======
-        ##print('here ok')
-        
->>>>>>> 9493deb7
+                
         if step != 0 and config.domain_decomposition:
             if np.mod(step, config.domain_decomposition) == 0:
                 #print(positions.shape)
@@ -1059,29 +1032,14 @@
                 positions = np.ascontiguousarray(positions)
                 bond_forces = np.ascontiguousarray(bond_forces)
                 angle_forces = np.ascontiguousarray(angle_forces)
-<<<<<<< HEAD
                 dihedral_forces = np.ascontiguousarray(dihedral_forces)
 
-                dd = domain_decomposition(
-                    positions,
-                    pm,
-                    velocities,
-                    indices,
-                    bond_forces,
-                    angle_forces,
-                    dihedral_forces,
-                    field_forces,
-                    names,
-                    types,
-=======
-                
-                
-                ##################### 
                 args_in = [
                      velocities,
                      indices,
                      bond_forces,
                      angle_forces,
+                     dihedral_forces,
                      field_forces,
                      names, 
                      types
@@ -1093,41 +1051,41 @@
                     positions,
                     pm,
                     *args_in,
->>>>>>> 9493deb7
                     molecules=molecules if molecules_flag else None,
                     bonds=bonds if molecules_flag else None,
                     verbose=args.verbose,
                     comm=comm,
                 )
-<<<<<<< HEAD
-                if molecules_flag:
-                    (
-                        positions,
-                        velocities,
-                        indices,
-                        bond_forces,
-                        angle_forces,
-                        dihedral_forces,
-                        field_forces,
-                        names,
-                        types,
-                        bonds,
-                        molecules,
-                    ) = dd
-                else:
-                    (
-                        positions,
-                        velocities,
-                        indices,
-                        bond_forces,
-                        angle_forces,
-                        dihedral_forces,
-                        field_forces,
-                        names,
-                        types,
-                    ) = dd
-=======
+
+#                 if molecules_flag:
+#                     (
+#                         positions,
+#                         velocities,
+#                         indices,
+#                         bond_forces,
+#                         angle_forces,
+#                         dihedral_forces,
+#                         field_forces,
+#                         names,
+#                         types,
+#                         bonds,
+#                         molecules,
+#                     ) = dd
+#                 else:
+#                     (
+#                         positions,
+#                         velocities,
+#                         indices,
+#                         bond_forces,
+#                         angle_forces,
+#                         dihedral_forces,
+#                         field_forces,
+#                         names,
+#                         types,
+#                     ) = dd
+
                 exec(_cmd_receive_dd )
+                
                 ##############################
                 ########################### call explicitly 
                 #dd = domain_decomposition(
@@ -1137,6 +1095,7 @@
                 #    indices,
                 #    bond_forces,
                 #    angle_forces,
+                #    bond_forces,
                 #    field_forces,
                 #    names,
                 #    types,
@@ -1148,20 +1107,14 @@
                 #    comm=comm,
                 #)
                 #exec(_cmd_receive_dd)
-                
-                
->>>>>>> 9493deb7
+
 
         
                 positions = np.asfortranarray(positions)
                 bond_forces = np.asfortranarray(bond_forces)
                 angle_forces = np.asfortranarray(angle_forces)
-<<<<<<< HEAD
                 dihedral_forces = np.asfortranarray(dihedral_forces)
-
-=======
-    
->>>>>>> 9493deb7
+                
                 layouts = [
                     pm.decompose(positions[types == t]) for t in range(config.n_types)
                 ]
@@ -1241,6 +1194,7 @@
                 )
                 if args.disable_field:
                     field_energy = 0.0
+                # Check order is correct, if it matters
                 store_data(
                     out_dataset,
                     step,
@@ -1248,11 +1202,9 @@
                     indices,
                     positions,
                     velocities,
-<<<<<<< HEAD
-                    field_forces + bond_forces + angle_forces + dihedral_forces,
-=======
-                    judge_add_force(charges_flag,field_forces,bond_forces,angle_forces, elec_forces), #field_forces + bond_forces + angle_forces + elec_forces, 
->>>>>>> 9493deb7
+                    # Same as before
+                    field_forces + bond_forces + angle_forces + dihedral_forces + elec_forces,
+                    # judge_add_force(charges_flag,field_forces,bond_forces,angle_forces, elec_forces), #field_forces + bond_forces + angle_forces + elec_forces, 
                     config.box_size,
                     temperature,
                     kinetic_energy,
@@ -1354,11 +1306,9 @@
             indices,
             positions,
             velocities,
-<<<<<<< HEAD
-            field_forces + bond_forces + angle_forces + dihedral_forces,
-=======
-            judge_add_force(charges_flag,field_forces,bond_forces,angle_forces, elec_forces), #field_forces + bond_forces + angle_forces + elec_forces, #<-----------
->>>>>>> 9493deb7
+            # Same as before
+            field_forces + bond_forces + angle_forces + dihedral_forces + elec_forces,
+            #judge_add_force(charges_flag,field_forces,bond_forces,angle_forces, elec_forces), #field_forces + bond_forces + angle_forces + elec_forces, #<-----------
             config.box_size,
             temperature,
             kinetic_energy,
