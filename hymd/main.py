"""Main simulation driver module
"""
import datetime
import h5py
import logging
import sys
from mpi4py import MPI
import numpy as np
import pmesh.pm as pmesh
import warnings
from .configure_runtime import configure_runtime
from .hamiltonian import get_hamiltonian
from .input_parser import check_config, sort_dielectric_by_type_id
from .logger import Logger, format_timedelta
from .file_io import distribute_input, OutDataset, store_static, store_data
from .field import (
    compute_field_force,
    update_field,
    compute_field_and_kinetic_energy,
    domain_decomposition,
    update_field_force_q,
    update_field_force_q_GPE,
    compute_field_energy_q_GPE,
    initialize_pm,
)
from .thermostat import (
    csvr_thermostat,
    cancel_com_momentum,
    generate_initial_velocities,
)
from .force import dipole_forces_redistribution, prepare_bonds
from .integrator import integrate_velocity, integrate_position
from .pressure import comp_pressure


def main():
    """Main simulation driver

    Initializes structure, topology, and simulation configuration and iterates
    the molecular dynamics loop.
    """
    comm = MPI.COMM_WORLD
    rank = comm.Get_rank()
    size = comm.Get_size()

    if rank == 0:
        start_time = datetime.datetime.now()

    args, config, prng, topol = configure_runtime(sys.argv[1:], comm)

    if args.double_precision:
        dtype = np.float64
        config.dtype = dtype
        from .force import compute_bond_forces__fortran__double as compute_bond_forces
        from .force import compute_angle_forces__fortran__double as compute_angle_forces
        from .force import (
            compute_dihedral_forces__fortran__double as compute_dihedral_forces,
        )
    else:
        dtype = np.float32
        config.dtype = dtype
        from .force import compute_bond_forces__fortran as compute_bond_forces
        from .force import compute_angle_forces__fortran as compute_angle_forces
        from .force import compute_dihedral_forces__fortran as compute_dihedral_forces

    # read input .hdf5
    driver = "mpio" if not args.disable_mpio else None
    _kwargs = {"driver": driver, "comm": comm} if not args.disable_mpio else {}
    with h5py.File(args.input, "r", **_kwargs) as in_file:
        rank_range, molecules_flag = distribute_input(
            in_file,
            rank,
            size,
            config.n_particles,
            config.max_molecule_size if config.max_molecule_size else 201,
            comm=comm,
        )
        indices = in_file["indices"][rank_range]
        positions = in_file["coordinates"][-1, rank_range, :]
        positions = positions.astype(dtype)
        if "velocities" in in_file:
            velocities = in_file["velocities"][-1, rank_range, :]
            velocities = velocities.astype(dtype)
        else:
            velocities = np.zeros_like(positions, dtype=dtype)

        names = in_file["names"][rank_range]

        if "box" in in_file.attrs:
            config.box_size = np.array(in_file.attrs["box"])
        else:
            if getattr(config, "box_size") is None:
                err_str = (
                    f"No box size present in either config or input file. Unable to start"
                    f" simulation."
                )
                Logger.rank0.log(logging.ERROR, err_str)
                if comm.Get_rank() == 0:
                    raise ValueError(err_str)

        types = None
        bonds = None
        charges = None
        molecules = []
        if "types" in in_file:
            types = in_file["types"][rank_range]
        if molecules_flag:
            molecules = in_file["molecules"][rank_range]
            if topol is None:
                bonds = in_file["bonds"][rank_range]
        if "charge" in in_file:
            charges = in_file["charge"][rank_range]
            charges_flag = True
        else:
            charges_flag = False

        if "box" in in_file:
            input_box = in_file["box"][:]
        else:
            input_box = np.array([None, None, None])

    # finishes config setup and checks
    config = check_config(config, indices, names, types, charges, input_box, comm=comm)

    # import barostat if necessary
    if config.barostat_type == "berendsen":
        from .barostat import isotropic, semiisotropic
    elif config.barostat_type == "scr":
        from .barostat_bussi import isotropic, semiisotropic

    # dielectric from toml
    if config.coulombtype == "PIC_Spectral_GPE":
        dielectric_sorted = sort_dielectric_by_type_id(config, charges, types)
        dielectric_flag = True

        if config.convergence_type is not None:
            if config.convergence_type == "csum":

                def conv_fun(comm, diff_mesh):
                    return diff_mesh.csum()  # check if allreduce needed

            elif config.convergence_type == "euclidean_norm":

                def conv_fun(comm, diff_mesh):
                    return diff_mesh.cnorm()  # check if allreduce nedded

            elif config.convergence_type == "max_diff":

                def conv_fun(comm, diffmesh):
                    msg = np.max(diffmesh)
                    res = comm.allreduce(sendobj=msg, op=MPI.MAX)
                    return res

        else:  # default choice is the max difference if not specified
            config.convergence_type = "max_diff"

            def conv_fun(comm, diffmesh):
                msg = np.max(diffmesh)
                res = comm.allreduce(sendobj=msg, op=MPI.MAX)
                return res

    else:
        dielectric_flag = False


    if config.start_temperature:
        velocities = generate_initial_velocities(velocities, config, prng, comm=comm)
    elif config.cancel_com_momentum:
        velocities = cancel_com_momentum(velocities, config, comm=comm)

    # set all PRNG to the root's PRNG
    # this is done to avoid communication between ranks in the thermostat
    prng = comm.bcast(prng, root=0)

    bond_forces = np.zeros_like(positions)
    angle_forces = np.zeros_like(positions)
    dihedral_forces = np.zeros_like(positions)
    reconstructed_forces = np.zeros_like(positions)
    field_forces = np.zeros_like(positions)
    elec_forces = np.zeros_like(positions)

    positions = np.mod(positions, config.box_size[None, :])

    # Initialize dipoles, populate them if protein_flag == True
    if args.disable_dipole:
        dipole_flag = 0
    else:
        dipole_flag = 1
    protein_flag = 0
    dipole_positions = np.zeros(shape=(4, 3), dtype=dtype)
    dipole_forces = np.zeros(shape=(4, 3))
    dipole_charges = np.zeros(shape=4)
    transfer_matrices = np.zeros(shape=(6, 3, 3), dtype=dtype)

    # Initialize energies
    field_energy = 0.0
    bond_energy = 0.0
    angle_energy = 0.0
    dihedral_energy = 0.0
    kinetic_energy = 0.0
    field_q_energy = 0.0

    # more initialization
    bond_pr_ = np.zeros(3, dtype=dtype)
    angle_pr_ = np.zeros(3, dtype=dtype)

    hamiltonian = get_hamiltonian(config)

    pm_objs = initialize_pm(pmesh, config, comm)
    pm, field_list, elec_common_list, coulomb_list = pm_objs
    (
        phi,
        phi_fourier,
        force_on_grid,
        v_ext_fourier,
        v_ext,
        phi_transfer,
        phi_laplacian,
    ) = field_list

    # when electrostatics is not used, these objs are None
    phi_q, phi_q_fourier, psi, elec_field = elec_common_list

    if len(coulomb_list) == 2:
        (
            elec_field_fourier,
            psi_fourier,
        ) = coulomb_list

    elif len(coulomb_list) == 12:
        [
            phi_eps,
            phi_eps_fourier,
            phi_eta,
            phi_eta_fourier,
            phi_pol,
            phi_pol_prev,
            elec_dot,
            elec_field_contrib,
            Vbar_elec,
            Vbar_elec_fourier,
            force_mesh_elec,
            force_mesh_elec_fourier,
        ] = coulomb_list

    Logger.rank0.log(logging.INFO, f"pfft-python processor mesh: {str(pm.np)}")

    args_in = [
        velocities,
        indices,
        bond_forces,
        angle_forces,
        dihedral_forces,
        reconstructed_forces,
        field_forces,
        names,
        types,
    ]

    if charges_flag:
        args_in.append(charges)
        args_in.append(elec_forces)
    if dielectric_flag:
        args_in.append(dielectric_sorted)

    if config.domain_decomposition:
        (
            positions,
            velocities,
            indices,
            bond_forces,
            angle_forces,
            dihedral_forces,
            reconstructed_forces,
            field_forces,
            names,
            types,
            *optional,
        ) = domain_decomposition(
            positions,
            pm,
            *tuple(args_in),
            molecules=molecules if molecules_flag else None,
            bonds=bonds if molecules_flag else None,
            verbose=args.verbose,
            comm=comm,
        )

        if charges_flag:
            charges = optional.pop(0)
            elec_forces = optional.pop(0)
        if dielectric_flag:
            dielectric_sorted = optional.pop(0)
        if molecules_flag:
            bonds = optional.pop(0)
            molecules = optional.pop(0)

        # rebuild args_in to point to correct arrays
        args_in = [
            velocities,
            indices,
            bond_forces,
            angle_forces,
            dihedral_forces,
            reconstructed_forces,
            field_forces,
            names,
            types,
        ]

        if charges_flag:
            args_in.append(charges)
            args_in.append(elec_forces)
        if dielectric_flag:
            args_in.append(dielectric_sorted)

    if not args.disable_field:
        layouts = [
            pm.decompose(positions[types == t]) for t in range(config.n_types)
        ]  # noqa: E501
        update_field(
            phi,
            phi_laplacian,
            phi_transfer,
            layouts,
            force_on_grid,
            hamiltonian,
            pm,
            positions,
            types,
            config,
            v_ext,
            phi_fourier,
            v_ext_fourier,
            config.m,
            compute_potential=True,
        )
        # (
        #     field_energy,
        #     kinetic_energy,
        #     field_q_energy,
        # ) = compute_field_and_kinetic_energy(
        #     phi,
        #     phi_q,
        #     psi,
        #     velocities,
        #     hamiltonian,
        #     positions,
        #     types,
        #     v_ext,
        #     config,
        #     layouts,
        #     comm=comm,
        # )
        compute_field_force(
            layouts, positions, force_on_grid, field_forces, types, config.n_types
        )
    else:
        kinetic_energy = comm.allreduce(0.5 * config.mass * np.sum(velocities**2))

    if charges_flag:
        layout_q = pm.decompose(positions)
        if config.coulombtype == "PIC_Spectral_GPE":  # dielectric_flag
            Vbar_elec, phi_eps, elec_dot = update_field_force_q_GPE(
                conv_fun,
                phi,
                types,
                charges,
                config_charges,
                phi_q,
                phi_q_fourier,
                phi_eps,
                phi_eps_fourier,
                phi_eta,
                phi_eta_fourier,
                phi_pol_prev,
                phi_pol,
                elec_field,
                elec_forces,
                elec_field_contrib,
                psi,
                Vbar_elec,
                Vbar_elec_fourier,
                force_mesh_elec,
                force_mesh_elec_fourier,
                hamiltonian,
                layout_q,
                layouts,
                pm,
                positions,
                config,
                comm=comm,
            )

            field_q_energy = compute_field_energy_q_GPE(
                config, phi_eps, field_q_energy, elec_dot, comm=comm
            )

<<<<<<< HEAD
        if config.coulombtype == "PIC_Spectral":
            update_field_force_q(
                charges,
                phi_q,
                phi_q_fourier,
                psi,
                psi_fourier,
                elec_field_fourier,
                elec_field,
                elec_forces,
                layout_q,
                hamiltonian,
                pm,
                positions,
                config,
=======
            bonds_prep = prepare_bonds(
                molecules, names, bonds, indices, config, topol 
>>>>>>> 4b9f75fd
            )

    if molecules_flag:
        if not (
            args.disable_bonds and args.disable_angle_bonds and args.disable_dihedrals
        ):
            bonds_prep = prepare_bonds(molecules, names, bonds, indices, config)
            (
                # two-particle bonds
                bonds_2_atom1,
                bonds_2_atom2,
                bonds_2_equilibrium,
                bonds_2_stength,
                # three-particle bonds
                bonds_3_atom1,
                bonds_3_atom2,
                bonds_3_atom3,
                bonds_3_equilibrium,
                bonds_3_stength,
                # four-particle bonds
                bonds_4_atom1,
                bonds_4_atom2,
                bonds_4_atom3,
                bonds_4_atom4,
                bonds_4_coeff,
                bonds_4_type,
                bonds_4_last,
            ) = bonds_prep

            bonds_4_coeff = np.asfortranarray(bonds_4_coeff)

            if bonds_4_type.any() > 1:
                err_str = (
                    "0 and 1 are the only currently supported dihedral angle " "types."
                )
                Logger.rank0.log(logging.ERROR, err_str)
                if rank == 0:
                    raise NotImplementedError(err_str)

            # Check if we have a protein
            protein_flag = comm.allreduce(bonds_4_type.any() == 1)
            if protein_flag and not args.disable_dipole:
                # Each rank will have different n_tors, we do not need to
                # domain decompose dipoles
                n_tors = len(bonds_4_atom1)
                dipole_positions = np.zeros((n_tors, 4, 3), dtype=dtype)
                # 4 because we need to take into account the last angle in the
                # molecule
                dipole_charges = np.array(
                    [
                        2 * [0.25, -0.25]
                        if (bonds_4_type[i], bonds_4_last[i]) == (1, 1)
                        else [0.25, -0.25, 0.0, 0.0]
                        if bonds_4_type[i] == 1
                        else 2 * [0.0, 0.0]
                        for i in range(n_tors)
                    ],
                    dtype=dtype,
                ).flatten()
                dipole_forces = np.zeros_like(dipole_positions)
                transfer_matrices = np.zeros(shape=(n_tors, 6, 3, 3), dtype=dtype)
                phi_dipoles = pm.create("real", value=0.0)
                phi_dipoles_fourier = pm.create("complex", value=0.0)
                psi_dipoles = pm.create("real", value=0.0)
                psi_dipoles_fourier = pm.create("complex", value=0.0)
                dipoles_field_fourier = [
                    pm.create("complex", value=0.0) for _ in range(_SPACE_DIM)
                ]
                dipoles_field = [
                    pm.create("real", value=0.0) for _ in range(_SPACE_DIM)
                ]

        positions = np.asfortranarray(positions)
        velocities = np.asfortranarray(velocities)
        bond_forces = np.asfortranarray(bond_forces)
        angle_forces = np.asfortranarray(angle_forces)
        dihedral_forces = np.asfortranarray(dihedral_forces)
        dipole_positions = np.asfortranarray(dipole_positions)
        transfer_matrices = np.asfortranarray(transfer_matrices)

        if not args.disable_bonds:
            bond_energy_, bond_pr_ = compute_bond_forces(
                bond_forces,
                positions,
                config.box_size,
                bonds_2_atom1,
                bonds_2_atom2,
                bonds_2_equilibrium,
                bonds_2_stength,
            )
            bond_energy = comm.allreduce(bond_energy_, MPI.SUM)
        else:
            bonds_2_atom1, bonds_2_atom2 = [], []
        if not args.disable_angle_bonds:
            angle_energy_, angle_pr_ = compute_angle_forces(
                angle_forces,
                positions,
                config.box_size,
                bonds_3_atom1,
                bonds_3_atom2,
                bonds_3_atom3,
                bonds_3_equilibrium,
                bonds_3_stength,
            )
            angle_energy = comm.allreduce(angle_energy_, MPI.SUM)
            # angle_pr = comm.allreduce(angle_pr_, MPI.SUM)

        if not args.disable_dihedrals:
            dihedral_energy_ = compute_dihedral_forces(
                dihedral_forces,
                positions,
                dipole_positions,
                transfer_matrices,
                config.box_size,
                bonds_4_atom1,
                bonds_4_atom2,
                bonds_4_atom3,
                bonds_4_atom4,
                bonds_4_coeff,
                bonds_4_type,
                bonds_4_last,
                dipole_flag,
            )
            dihedral_energy = comm.allreduce(dihedral_energy_, MPI.SUM)

        if protein_flag and not args.disable_dipole:
            dipole_positions = np.reshape(dipole_positions, (4 * n_tors, 3))
            dipole_forces = np.reshape(dipole_forces, (4 * n_tors, 3))

            layout_dipoles = pm.decompose(dipole_positions)
            update_field_force_q(
                dipole_charges,
                phi_dipoles,
                phi_dipoles_fourier,
                psi_dipoles,
                psi_dipoles_fourier,
                dipoles_field_fourier,
                dipoles_field,
                dipole_forces,
                layout_dipoles,
                hamiltonian,
                pm,
                dipole_positions,
                config,
            )

            dipole_positions = np.reshape(dipole_positions, (n_tors, 4, 3))
            dipole_forces = np.reshape(dipole_forces, (n_tors, 4, 3))

            dipole_positions = np.asfortranarray(dipole_positions)
            dipole_forces_redistribution(
                reconstructed_forces,
                dipole_forces,
                transfer_matrices,
                bonds_4_atom1,
                bonds_4_atom2,
                bonds_4_atom3,
                bonds_4_atom4,
                bonds_4_type,
                bonds_4_last,
            )

    else:
        bonds_2_atom1, bonds_2_atom2 = [], []

    config.initial_energy = (
        field_energy
        + kinetic_energy
        + bond_energy
        + angle_energy
        + dihedral_energy
        + field_q_energy
    )

    out_dataset = OutDataset(
        args.destdir,
        config,
        double_out=args.double_output,
        disable_mpio=args.disable_mpio,
    )

    store_static(
        out_dataset,
        rank_range,
        names,
        types,
        indices,
        config,
        bonds_2_atom1,
        bonds_2_atom2,
        molecules=molecules if molecules_flag else None,
        velocity_out=args.velocity_output,
        force_out=args.force_output,
        charges=charges if charges_flag else False,
        dielectrics=dielectric_sorted if dielectric_flag else False,
        comm=comm,
    )

    if config.n_print > 0:
        step = 0
        frame = 0
        if not args.disable_field:
            (
                field_energy,
                kinetic_energy,
                field_q_energy,
            ) = compute_field_and_kinetic_energy(
                phi,
                phi_q,
                psi,
                velocities,
                hamiltonian,
                positions,
                types,
                v_ext,
                config,
                layouts,
                comm=comm,
            )
        else:
            kinetic_energy = comm.allreduce(0.5 * config.mass * np.sum(velocities**2))

        temperature = (
            (2 / 3)
            * kinetic_energy
            / (config.gas_constant * config.n_particles)  # noqa: E501
        )

        if config.pressure or config.barostat:
            pressure = comp_pressure(
                phi,
                phi_q,
                psi,
                hamiltonian,
                velocities,
                config,
                phi_fourier,
                phi_laplacian,
                phi_transfer,
                positions,
                bond_pr_,
                angle_pr_,
                comm=comm,
            )

            # if rank ==0 : print(pressure[9:12])
            # print('phi_fft after pressure call: phi_fft[d=0]',phi_fft[0].value[0][0][0:2])
        else:
            pressure = 0.0  # 0.0 indicates not calculated. To be changed.

        forces_out = (
            field_forces
            + bond_forces
            + angle_forces
            + dihedral_forces
            + reconstructed_forces
        )
        if charges_flag:
            forces_out += elec_forces
        store_data(
            out_dataset,
            step,
            frame,
            indices,
            positions,
            velocities,
            forces_out,
            config.box_size,
            temperature,
            pressure,
            kinetic_energy,
            bond_energy,
            angle_energy,
            dihedral_energy,
            field_energy,
            field_q_energy,
            config.time_step,
            config,
            velocity_out=args.velocity_output,
            force_out=args.force_output,
            charge_out=charges_flag,
            dump_per_particle=args.dump_per_particle,
            comm=comm,
        )

    if rank == 0:
        loop_start_time = datetime.datetime.now()
        last_step_time = datetime.datetime.now()

    # MD loop
    for step in range(1, config.n_steps + 1):
        current_step_time = datetime.datetime.now()

        print(args.verbose)
        if step == 1 and args.verbose > 1:
            Logger.rank0.log(logging.INFO, f"MD step = {step:10d}")
        else:
            log_step = False
            if config.n_steps < 1000:
                log_step = True
            elif (
                np.mod(step, config.n_steps // 1000) == 0
                or np.mod(step, config.n_print) == 0
            ):
                log_step = True
            if rank == 0 and log_step and args.verbose > 1:
                step_t = current_step_time - last_step_time
                tot_t = current_step_time - loop_start_time
                ns_sim = (step + 1) * config.respa_inner * config.time_step / 1000.0

                seconds_per_day = 24 * 60 * 60
                seconds_elapsed = tot_t.days * seconds_per_day
                seconds_elapsed += tot_t.seconds
                seconds_elapsed += 1e-6 * tot_t.microseconds
                minutes_elapsed = seconds_elapsed / 60
                hours_elapsed = minutes_elapsed / 60
                days_elapsed = hours_elapsed / 24

                ns_per_day = ns_sim / days_elapsed
                hours_per_ns = hours_elapsed / ns_sim
                steps_per_s = (step + 1) / seconds_elapsed
                info_str = (
                    f"MD step = {step:10d}   step time: "
                    f"{format_timedelta(step_t):22s}   Performance: "
                    f"{ns_per_day:.3f} ns/day   {hours_per_ns:.3f} hours/ns   "
                    f"{steps_per_s:.3f} steps/s"
                )
                Logger.rank0.log(logging.INFO, info_str)

        # Initial outer rRESPA velocity step
        velocities = integrate_velocity(
            velocities,
            field_forces / config.mass,
            config.respa_inner * config.time_step,
        )

        if charges_flag and (
            config.coulombtype == "PIC_Spectral"
            or config.coulombtype == "PIC_Spectral_GPE"
        ):
            velocities = integrate_velocity(
                velocities,
                elec_forces / config.mass,
                config.respa_inner * config.time_step,
            )
        if protein_flag:
            velocities = integrate_velocity(
                velocities,
                reconstructed_forces / config.mass,
                config.respa_inner * config.time_step,
            )

        # Inner rRESPA steps
        for inner in range(config.respa_inner):
            velocities = integrate_velocity(
                velocities,
                (bond_forces + angle_forces + dihedral_forces) / config.mass,
                config.time_step,
            )
            positions = integrate_position(positions, velocities, config.time_step)
            positions = np.mod(positions, config.box_size[None, :])

            # Update fast forces
            if molecules_flag:
                if not args.disable_bonds:
                    bond_energy_, bond_pr_ = compute_bond_forces(
                        bond_forces,
                        positions,
                        config.box_size,
                        bonds_2_atom1,
                        bonds_2_atom2,
                        bonds_2_equilibrium,
                        bonds_2_stength,
                    )
                if not args.disable_angle_bonds:
                    angle_energy_, angle_pr_ = compute_angle_forces(
                        angle_forces,
                        positions,
                        config.box_size,
                        bonds_3_atom1,
                        bonds_3_atom2,
                        bonds_3_atom3,
                        bonds_3_equilibrium,
                        bonds_3_stength,
                    )
                if not args.disable_dihedrals:
                    if inner == config.respa_inner - 1 and not args.disable_dipole:
                        dipole_flag = 1
                    else:
                        dipole_flag = 0
                    dihedral_energy_ = compute_dihedral_forces(
                        dihedral_forces,
                        positions,
                        dipole_positions,
                        transfer_matrices,
                        config.box_size,
                        bonds_4_atom1,
                        bonds_4_atom2,
                        bonds_4_atom3,
                        bonds_4_atom4,
                        bonds_4_coeff,
                        bonds_4_type,
                        bonds_4_last,
                        dipole_flag,
                    )

            velocities = integrate_velocity(
                velocities,
                (bond_forces + angle_forces + dihedral_forces) / config.mass,
                config.time_step,
            )

        # Barostat
        if config.barostat:
            if config.barostat.lower() == "isotropic":
                pm_objs, change = isotropic(
                    pmesh,
                    pm_objs,
                    phi,
                    phi_q,
                    psi,
                    hamiltonian,
                    positions,
                    velocities,
                    config,
                    phi_fourier,
                    phi_laplacian,
                    phi_transfer,
                    bond_pr_,
                    angle_pr_,
                    step,
                    prng,
                    comm=comm,
                )

            elif config.barostat.lower() == "semiisotropic":
                pm_objs, change = semiisotropic(
                    pmesh,
                    pm_objs,
                    phi,
                    phi_q,
                    psi,
                    hamiltonian,
                    positions,
                    velocities,
                    config,
                    phi_fourier,
                    phi_laplacian,
                    phi_transfer,
                    bond_pr_,
                    angle_pr_,
                    step,
                    prng,
                    comm=comm,
                )
            pm, field_list, elec_common_list, coulomb_list = pm_objs
            (
                phi,
                phi_fourier,
                force_on_grid,
                v_ext_fourier,
                v_ext,
                phi_transfer,
                phi_laplacian,
            ) = field_list

            phi_q, phi_q_fourier, psi, elec_field = elec_common_list

            if len(coulomb_list) == 2:
                elec_field_fourier, psi_fourier = coulomb_list

            elif len(coulomb_list) == 12:
                (
                    phi_eps,
                    phi_eps_fourier,
                    phi_eta,
                    phi_eta_fourier,
                    phi_pol,
                    phi_pol_prev,
                    elec_dot,
                    elec_field_contrib,
                    psi,
                    Vbar_elec,
                    Vbar_elec_fourier,
                    force_mesh_elec,
                    force_mesh_elec_fourier,
                ) = coulomb_list

        # Update slow forces
        if not args.disable_field:
            layouts = [
                pm.decompose(positions[types == t])
                for t in range(config.n_types)  # noqa: E501
            ]
            update_field(
                phi,
                phi_laplacian,
                phi_transfer,
                layouts,
                force_on_grid,
                hamiltonian,
                pm,
                positions,
                types,
                config,
                v_ext,
                phi_fourier,
                v_ext_fourier,
                config.m,
            )
            compute_field_force(
                layouts,
                positions,
                force_on_grid,
                field_forces,
                types,
                config.n_types,
            )

            if charges_flag:
                layout_q = pm.decompose(positions)
                if config.coulombtype == "PIC_Spectral_GPE":  # dielectric_flag and
                    Vbar_elec, phi_eps, elec_dot = update_field_force_q_GPE(
                        conv_fun,
                        phi,
                        types,
                        charges,
                        config_charges,
                        phi_q,
                        phi_q_fourier,
                        phi_eps,
                        phi_eps_fourier,
                        phi_eta,
                        phi_eta_fourier,
                        phi_pol_prev,
                        phi_pol,
                        elec_field,
                        elec_forces,
                        elec_field_contrib,
                        psi,
                        Vbar_elec,
                        Vbar_elec_fourier,
                        force_mesh_elec,
                        force_mesh_elec_fourier,
                        hamiltonian,
                        layout_q,
                        layouts,
                        pm,
                        positions,
                        config,
                        comm=comm,
                    )

                    field_q_energy = compute_field_energy_q_GPE(
                        config, phi_eps, field_q_energy, elec_dot, comm=comm
                    )

                if config.coulombtype == "PIC_Spectral":
                    update_field_force_q(
                        charges,
                        phi_q,
                        phi_q_fourier,
                        psi,
                        psi_fourier,
                        elec_field_fourier,
                        elec_field,
                        elec_forces,
                        layout_q,
                        hamiltonian,
                        pm,
                        positions,
                        config,
                    )

            if protein_flag and not args.disable_dipole:
                dipole_positions = np.reshape(dipole_positions, (4 * n_tors, 3))
                dipole_forces = np.reshape(dipole_forces, (4 * n_tors, 3))

                layout_dipoles = pm.decompose(dipole_positions)
                update_field_force_q(
                    dipole_charges,
                    phi_dipoles,
                    phi_dipoles_fourier,
                    psi_dipoles,
                    psi_dipoles_fourier,
                    dipoles_field_fourier,
                    dipoles_field,
                    dipole_forces,
                    layout_dipoles,
                    hamiltonian,
                    pm,
                    dipole_positions,
                    config,
                )

                dipole_positions = np.reshape(dipole_positions, (n_tors, 4, 3))
                dipole_forces = np.reshape(dipole_forces, (n_tors, 4, 3))

                dipole_positions = np.asfortranarray(dipole_positions)
                dipole_forces_redistribution(
                    reconstructed_forces,
                    dipole_forces,
                    transfer_matrices,
                    bonds_4_atom1,
                    bonds_4_atom2,
                    bonds_4_atom3,
                    bonds_4_atom4,
                    bonds_4_type,
                    bonds_4_last,
                )

        # Second rRESPA velocity step
        velocities = integrate_velocity(
            velocities,
            field_forces / config.mass,
            config.respa_inner * config.time_step,
        )

        if charges_flag and (
            config.coulombtype == "PIC_Spectral"
            or config.coulombtype == "PIC_Spectral_GPE"
        ):
            velocities = integrate_velocity(
                velocities,
                elec_forces / config.mass,
                config.respa_inner * config.time_step,
            )
        if protein_flag and not args.disable_dipole:
            velocities = integrate_velocity(
                velocities,
                reconstructed_forces / config.mass,
                config.respa_inner * config.time_step,
            )

        # Only compute and keep the molecular bond energy from the last rRESPA
        # inner step
        if molecules_flag:
            if not args.disable_bonds:
                bond_energy = comm.allreduce(bond_energy_, MPI.SUM)
            if not args.disable_angle_bonds:
                angle_energy = comm.allreduce(angle_energy_, MPI.SUM)
            if not args.disable_dihedrals:
                dihedral_energy = comm.allreduce(dihedral_energy_, MPI.SUM)

        if config.domain_decomposition:
            if np.mod(step, config.domain_decomposition) == 0:
                positions = np.ascontiguousarray(positions)
                bond_forces = np.ascontiguousarray(bond_forces)
                angle_forces = np.ascontiguousarray(angle_forces)
                dihedral_forces = np.ascontiguousarray(dihedral_forces)

                (
                    positions,
                    velocities,
                    indices,
                    bond_forces,
                    angle_forces,
                    dihedral_forces,
                    reconstructed_forces,
                    field_forces,
                    names,
                    types,
                    *optional,
                ) = domain_decomposition(
                    positions,
                    pm,
                    *tuple(args_in),
                    molecules=molecules if molecules_flag else None,
                    bonds=bonds if molecules_flag else None,
                    verbose=args.verbose,
                    comm=comm,
                )

                if charges_flag:
                    charges = optional.pop(0)
                    elec_forces = optional.pop(0)
                if dielectric_flag:
                    dielectric_sorted = optional.pop(0)
                if molecules_flag:
                    bonds = optional.pop(0)
                    molecules = optional.pop(0)

                # rebuild args_in to point to correct arrays
                args_in = [
                    velocities,
                    indices,
                    bond_forces,
                    angle_forces,
                    dihedral_forces,
                    reconstructed_forces,
                    field_forces,
                    names,
                    types,
                ]

                if charges_flag:
                    args_in.append(charges)
                    args_in.append(elec_forces)
                if dielectric_flag:
                    args_in.append(dielectric_sorted)

                positions = np.asfortranarray(positions)
                bond_forces = np.asfortranarray(bond_forces)
                angle_forces = np.asfortranarray(angle_forces)
                dihedral_forces = np.asfortranarray(dihedral_forces)

                layouts = [
                    pm.decompose(positions[types == t])
                    for t in range(config.n_types)  # noqa: E501
                ]
                if molecules_flag:
<<<<<<< HEAD
                    bonds_prep = prepare_bonds(molecules, names, bonds, indices, config)
=======
                    bonds_prep = prepare_bonds(
                        molecules, names, bonds, indices, config, topol
                    )
>>>>>>> 4b9f75fd
                    (
                        # two-particle bonds
                        bonds_2_atom1,
                        bonds_2_atom2,
                        bonds_2_equilibrium,
                        bonds_2_stength,
                        # three-particle bonds
                        bonds_3_atom1,
                        bonds_3_atom2,
                        bonds_3_atom3,
                        bonds_3_equilibrium,
                        bonds_3_stength,
                        # four-particle bonds
                        bonds_4_atom1,
                        bonds_4_atom2,
                        bonds_4_atom3,
                        bonds_4_atom4,
                        bonds_4_coeff,
                        bonds_4_type,
                        bonds_4_last,
                    ) = bonds_prep

                    bonds_4_coeff = np.asfortranarray(bonds_4_coeff)

                    # Reinitialize dipoles so each rank has the right amount
                    if protein_flag and not args.disable_dipole:
                        # Each rank will have different n_tors, we don't need
                        # to domain decompose dipoles
                        n_tors = len(bonds_4_atom1)
                        dipole_positions = np.zeros((n_tors, 4, 3), dtype=dtype)

                        # 4 because we need to take into account the last angle
                        # in the molecule
                        dipole_charges = np.array(
                            [
                                2 * [0.25, -0.25]
                                if (bonds_4_type[i], bonds_4_last[i]) == (1, 1)
                                else [0.25, -0.25, 0.0, 0.0]
                                if bonds_4_type[i] == 1
                                else 2 * [0.0, 0.0]
                                for i in range(n_tors)
                            ],
                            dtype=dtype,
                        ).flatten()
                        dipole_forces = np.zeros_like(dipole_positions)
                        transfer_matrices = np.zeros(
                            shape=(n_tors, 6, 3, 3), dtype=dtype
                        )
                        dipole_positions = np.asfortranarray(dipole_positions)
                        transfer_matrices = np.asfortranarray(
                            transfer_matrices
                        )  # noqa: E501

        for t in range(config.n_types):
            if args.verbose > 2:
                exchange_cost = layouts[t].get_exchange_cost()
                Logger.all_ranks.log(
                    logging.INFO,
                    (
                        f"(GHOSTS: Total number of particles of type "
                        f"{config.type_to_name_map[t]} to be "
                        f"exchanged = {exchange_cost[rank]}"
                    ),
                )

        # Thermostat
        if config.target_temperature and np.mod(step, config.n_b) == 0:
            csvr_thermostat(velocities, names, config, prng, comm=comm)

        # Remove total linear momentum
        if config.cancel_com_momentum:
            if np.mod(step, config.cancel_com_momentum) == 0:
                velocities = cancel_com_momentum(velocities, config, comm=comm)

        # Print trajectory
        if config.n_print > 0:
            if np.mod(step, config.n_print) == 0:
                frame = step // config.n_print
                if not args.disable_field:
                    layouts = [
                        pm.decompose(positions[types == t])
                        for t in range(config.n_types)
                    ]
                    update_field(
                        phi,
                        phi_laplacian,
                        phi_transfer,
                        layouts,
                        force_on_grid,
                        hamiltonian,
                        pm,
                        positions,
                        types,
                        config,
                        v_ext,
                        phi_fourier,
                        v_ext_fourier,
                        config.m,
                        compute_potential=True,
                    )
                    (
                        field_energy,
                        kinetic_energy,
                        field_q_energy,
                    ) = compute_field_and_kinetic_energy(
                        phi,
                        phi_q,
                        psi,
                        velocities,
                        hamiltonian,
                        positions,
                        types,
                        v_ext,
                        config,
                        layouts,
                        comm=comm,
                    )

                    if charges_flag:
                        if config.coulombtype == "PIC_Spectral_GPE":
                            field_q_energy = compute_field_energy_q_GPE(
                                config, phi_eps, field_q_energy, elec_dot, comm=comm
                            )
                else:
                    kinetic_energy = comm.allreduce(
                        0.5 * config.mass * np.sum(velocities**2)
                    )
                temperature = (
                    (2 / 3)
                    * kinetic_energy
                    / (config.gas_constant * config.n_particles)
                )
                if args.disable_field:
                    field_energy = 0.0

                if config.pressure or config.barostat:
                    pressure = comp_pressure(
                        phi,
                        phi_q,
                        psi,
                        hamiltonian,
                        velocities,
                        config,
                        phi_fourier,
                        phi_laplacian,
                        phi_transfer,
                        positions,
                        bond_pr_,
                        angle_pr_,
                        comm=comm,
                    )
                else:
                    pressure = 0.0  # 0.0 indicates not calculated. To be changed.

                forces_out = (
                    field_forces
                    + bond_forces
                    + angle_forces
                    + dihedral_forces
                    + reconstructed_forces
                )
                if charges_flag:
                    forces_out += elec_forces
                store_data(
                    out_dataset,
                    step,
                    frame,
                    indices,
                    positions,
                    velocities,
                    forces_out,
                    config.box_size,
                    temperature,
                    pressure,
                    kinetic_energy,
                    bond_energy,
                    angle_energy,
                    dihedral_energy,
                    field_energy,
                    field_q_energy,
                    config.respa_inner * config.time_step,
                    config,
                    velocity_out=args.velocity_output,
                    force_out=args.force_output,
                    charge_out=charges_flag,
                    dump_per_particle=args.dump_per_particle,
                    comm=comm,
                )
                if np.mod(step, config.n_print * config.n_flush) == 0:
                    out_dataset.flush()
        last_step_time = current_step_time

    # End simulation
    if rank == 0:
        end_time = datetime.datetime.now()
        sim_time = end_time - start_time
        setup_time = loop_start_time - start_time
        loop_time = end_time - loop_start_time
        Logger.rank0.log(
            logging.INFO,
            (
                f"Elapsed time: {format_timedelta(sim_time)}   "
                f"Setup time: {format_timedelta(setup_time)}   "
                f"MD loop time: {format_timedelta(loop_time)}"
            ),
        )

    if config.n_print > 0 and np.mod(config.n_steps, config.n_print) != 0:
        if not args.disable_field:
            update_field(
                phi,
                phi_laplacian,
                phi_transfer,
                layouts,
                force_on_grid,
                hamiltonian,
                pm,
                positions,
                types,
                config,
                v_ext,
                phi_fourier,
                v_ext_fourier,
                config.m,
                compute_potential=True,
            )
            (
                field_energy,
                kinetic_energy,
                field_q_energy,
            ) = compute_field_and_kinetic_energy(
                phi,
                phi_q,
                psi,
                velocities,
                hamiltonian,
                positions,
                types,
                v_ext,
                config,
                layouts,
                comm=comm,
            )

            if charges_flag:
                layout_q = pm.decompose(positions)
                if config.coulombtype == "PIC_Spectral_GPE":
                    Vbar_elec, phi_eps, elec_dot = update_field_force_q_GPE(
                        conv_fun,
                        phi,
                        types,
                        charges,
                        config_charges,
                        phi_q,
                        phi_q_fourier,
                        phi_eps,
                        phi_eps_fourier,
                        phi_eta,
                        phi_eta_fourier,
                        phi_pol_prev,
                        phi_pol,
                        elec_field,
                        elec_forces,
                        elec_field_contrib,
                        psi,
                        Vbar_elec,
                        Vbar_elec_fourier,
                        force_mesh_elec,
                        force_mesh_elec_fourier,
                        hamiltonian,
                        layout_q,
                        layouts,
                        pm,
                        positions,
                        config,
                        comm=comm,
                    )

                    field_q_energy = compute_field_energy_q_GPE(
                        config, phi_eps, field_q_energy, elec_dot, comm=comm
                    )

                if config.coulombtype == "PIC_Spectral":
                    update_field_force_q(
                        charges,
                        phi_q,
                        phi_q_fourier,
                        psi,
                        psi_fourier,
                        elec_field_fourier,
                        elec_field,
                        elec_forces,
                        layout_q,
                        hamiltonian,
                        pm,
                        positions,
                        config,
                    )

        else:
            kinetic_energy = comm.allreduce(0.5 * config.mass * np.sum(velocities**2))
        frame = (step + 1) // config.n_print
        temperature = (
            (2 / 3) * kinetic_energy / (config.gas_constant * config.n_particles)
        )
        if args.disable_field:
            field_energy = 0.0

        if config.pressure or config.barostat:
            pressure = comp_pressure(
                phi,
                phi_q,
                psi,
                hamiltonian,
                velocities,
                config,
                phi_fourier,
                phi_laplacian,
                phi_transfer,
                positions,
                bond_pr_,
                angle_pr_,
                Vbar_elec,
                comm=comm,
            )
        else:
            pressure = 0.0  # 0.0 indicates not calculated. To be changed.

        forces_out = (
            field_forces
            + bond_forces
            + angle_forces
            + dihedral_forces
            + reconstructed_forces
        )
        if charges_flag:
            forces_out += elec_forces
        store_data(
            out_dataset,
            step,
            frame,
            indices,
            positions,
            velocities,
            forces_out,
            config.box_size,
            temperature,
            pressure,
            kinetic_energy,
            bond_energy,
            angle_energy,
            dihedral_energy,
            field_energy,
            field_q_energy,
            config.respa_inner * config.time_step,
            config,
            velocity_out=args.velocity_output,
            force_out=args.force_output,
            charge_out=charges_flag,
            dump_per_particle=args.dump_per_particle,
            comm=comm,
        )

    out_dataset.close_file()<|MERGE_RESOLUTION|>--- conflicted
+++ resolved
@@ -335,23 +335,23 @@
             config.m,
             compute_potential=True,
         )
-        # (
-        #     field_energy,
-        #     kinetic_energy,
-        #     field_q_energy,
-        # ) = compute_field_and_kinetic_energy(
-        #     phi,
-        #     phi_q,
-        #     psi,
-        #     velocities,
-        #     hamiltonian,
-        #     positions,
-        #     types,
-        #     v_ext,
-        #     config,
-        #     layouts,
-        #     comm=comm,
-        # )
+        (
+            field_energy,
+            kinetic_energy,
+            field_q_energy,
+        ) = compute_field_and_kinetic_energy(
+            phi,
+            phi_q,
+            psi,
+            velocities,
+            hamiltonian,
+            positions,
+            types,
+            v_ext,
+            config,
+            layouts,
+            comm=comm,
+        )
         compute_field_force(
             layouts, positions, force_on_grid, field_forces, types, config.n_types
         )
@@ -396,7 +396,6 @@
                 config, phi_eps, field_q_energy, elec_dot, comm=comm
             )
 
-<<<<<<< HEAD
         if config.coulombtype == "PIC_Spectral":
             update_field_force_q(
                 charges,
@@ -412,17 +411,16 @@
                 pm,
                 positions,
                 config,
-=======
+            )
+
+    if molecules_flag:
+        if not (args.disable_bonds
+                and args.disable_angle_bonds
+                and args.disable_dihedrals):
+
             bonds_prep = prepare_bonds(
                 molecules, names, bonds, indices, config, topol 
->>>>>>> 4b9f75fd
-            )
-
-    if molecules_flag:
-        if not (
-            args.disable_bonds and args.disable_angle_bonds and args.disable_dihedrals
-        ):
-            bonds_prep = prepare_bonds(molecules, names, bonds, indices, config)
+            )
             (
                 # two-particle bonds
                 bonds_2_atom1,
@@ -1127,13 +1125,9 @@
                     for t in range(config.n_types)  # noqa: E501
                 ]
                 if molecules_flag:
-<<<<<<< HEAD
-                    bonds_prep = prepare_bonds(molecules, names, bonds, indices, config)
-=======
                     bonds_prep = prepare_bonds(
                         molecules, names, bonds, indices, config, topol
                     )
->>>>>>> 4b9f75fd
                     (
                         # two-particle bonds
                         bonds_2_atom1,
