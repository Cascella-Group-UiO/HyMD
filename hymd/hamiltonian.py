"""Interaction energy functionals.

Implements field--particle interaction energy functionals depending on the
field configuration. Extending HyMD with a new Hamiltonian is done by
subclassing the :code:`Hamiltonian` superclass with logic intialized in the
constructor.

The grid-independent filtering function is defined in the :code:`Hamiltonian`
superclass constructor. Hijack :code:`self.H` in a subclass to change the
filter.
"""
import numpy as np
import sympy


class Hamiltonian:
    """Interaction energy functional superclass
    """
    def __init__(self, config):
        """Constructor

        Parameters
        ----------
        config : Config
            Configuration object.

        See also
        --------
        hymd.input_parser.Config : Configuration dataclass handler.
        """
        self.config = config
        self._setup()

    def _setup(self):
        """Superclass setup

        Sets up the grid-independent filtering function :code:`H`, and the
        SymPy logic for symbolically differentiating interaction energy
        functionals in Hamiltonian subclasses.
        """
        if not hasattr(self.config, "simulation_volume"):
            self.config.simulation_volume = np.prod(
                np.asarray(self.config.box_size)
            )
        self.config.rho0 = (
            self.config.n_particles / self.config.simulation_volume
        )
        self.phi = sympy.var("phi:%d" % (len(self.config.unique_names)))
        k = sympy.var("k:%d" % (3))

        def fourier_space_window_function(k):
            return sympy.functions.elementary.exponential.exp(
                -0.5
                * self.config.sigma ** 2
                * (k0 ** 2 + k1 ** 2 + k2 ** 2)  # noqa: F821, E501
            )

        self.window_function_lambda = sympy.lambdify(
            [k], fourier_space_window_function(k)
        )

        def H(k, v):
            return v * self.window_function_lambda(k)

        self.H = H


class SquaredPhi(Hamiltonian):
    """Simple squared density interaction energy functional

    The interaction energy density takes the form

    .. math::

        w[\\tilde\\phi] = \\frac{1}{2\\kappa\\rho_0}
            \\left(
                \\sum_k \\tilde\\phi_k
            \\right)^2,

    where :math:`\\kappa` is the compressibility and :math:`rho_0` is the
    average density of the fully homogenous system. Expressing the species
    densities in terms of fluctuations from the average,

    .. math::

        \\mathrm{d}\\tilde\\phi_k = \\rho_0 - \\tilde\\phi_k,

    it is evident that this interaction energy functional is a slight change of
    the :code:`DefaultNoChi` Hamiltonian, as the expanded interaction energy
    density becomes

    .. math::

        w[\\tilde\\phi] = \\frac{1}{2\\kappa\\rho_0}
            \\left(
                6\\rho_0\\left[
                    \\sum_k \\mathrm{d}\\tilde\\phi_k
                \\right]
                +
                9\\rho_0^2
                +
                \\sum_k \\mathrm{d}\\tilde\\phi_k^2
                +
                \\prod_{k\\not=l}
                    \\mathrm{d}\\tilde\\phi_k \\mathrm{d}\\tilde\\phi_l
            \\right),

    identical to :code:`DefaultNoChi` apart from a constant energy shift
    :math:`9\\rho_0^2`(which does not impact dynamics) and the
    :math:`\\rho_0`--:math:`\\mathrm{d}\\tilde\\phi_k` cross-terms. These
    cross-terms constitute contributions to the energy linear in
    :math:`\\mathrm{d}\\tilde\\phi_k` absent in :code:`DefaultNoChi`, which has
    only quadratic terms present.

    See also
    --------
    hymd.hamiltonian.DefaultNoChi
    """
    def __init__(self, config):
        """Constructor

        Parameters
        ----------
        config : Config
            Configuration object.

        See also
        --------
        hymd.input_parser.Config : Configuration dataclass handler.
        """
        super(SquaredPhi, self).__init__(config)
        super(SquaredPhi, self)._setup()
        self.setup()

    def setup(self):
        """Setup the interaction energy potential and the external potential
        """
        def w(phi, kappa=self.config.kappa, rho0=self.config.rho0):
            return 0.5 / (kappa * rho0) * (sum(phi)) ** 2

        def V_bar(
                phi,
                k,
                kappa=self.config.kappa,
                rho0=self.config.rho0,
        ):
            V_incompressibility = 1/(kappa*rho0)*sum(phi)
            V_interaction = 0
            return (V_interaction,V_incompressibility)

        self.V_bar = [
            sympy.lambdify([self.phi], V_bar(self.phi, k))
            for k in range(len(self.config.unique_names))
        ]

        self.v_ext = [
            sympy.lambdify([self.phi], sympy.diff(w(self.phi), "phi%d" % (i)))
            for i in range(len(self.config.unique_names))
        ]
        self.w = sympy.lambdify([self.phi], w(self.phi))


class DefaultNoChi(Hamiltonian):
    """Incompressibility-only interaction energy functional

    The interaction energy density takes the form

    .. math::

        w[\\tilde\\phi] = \\frac{1}{2\\kappa} \\left(
            \\sum_k \\tilde\\phi_k - \\rho_0
        \\right)^2,

    where :math:`\\kappa` is the compressibility and :math:`\\rho_0` is the
    average density of the fully homogenous system. The :code:`SquaredPhi`
    Hamiltonian implements a similar functional with an additional linear term
    component depending on

    .. math::

        \\mathmr{d}\\tilde\\phi_k = \\tilde\\phi_k - \\rho_0

    and not :math:`\\mathrm{d}\\tilde\\phi_k^2`. No explicit inter-species
    interaction is present apart from the indirect interaction through the
    incompressibility.

    See also
    --------
    hymd.hamiltonian.DefaultNoChi
    hymd.input_parser.Config :
        Configuration dataclass handler.
    """
    def __init__(self, config):
        """Constructor

        Parameters
        ----------
        config : Config
            Configuration object.

        See also
        --------
        hymd.input_parser.Config : Configuration dataclass handler.
        """
        super(DefaultNoChi, self).__init__(config)
        super(DefaultNoChi, self)._setup()
        self.setup()

    def setup(self):
<<<<<<< HEAD
        """Setup the interaction energy potential and the external potential
        """
        def w(phi, kappa=self.config.kappa, rho0=self.config.rho0):
            return 0.5 / (kappa * rho0) * (sum(phi) - rho0) ** 2
=======
        def w(
                phi,
                kappa=self.config.kappa,
                rho0=self.config.rho0,
                a=self.config.a
        ):
            return 0.5 / (kappa * rho0) * (sum(phi) - a) ** 2

        def V_bar(
                phi,
                k,
                kappa=self.config.kappa,
                rho0=self.config.rho0,
                a=self.config.a,
        ):
            V_incompressibility = 1/(kappa*rho0)*(sum(phi) - a)
            V_interaction = 0
            return (V_interaction,V_incompressibility)
>>>>>>> 84b84324

        self.V_bar = [
            sympy.lambdify([self.phi], V_bar(self.phi, k))
            for k in range(len(self.config.unique_names))
        ]
        self.v_ext = [
            sympy.lambdify([self.phi], sympy.diff(w(self.phi), "phi%d" % (i)))
            for i in range(len(self.config.unique_names))
        ]
        self.w = sympy.lambdify([self.phi], w(self.phi))


class DefaultWithChi(Hamiltonian):
    """Incompressibility and :math:`\\chi`-interactions energy functional

    The interaction energy density takes the form

    .. math::

        w[\\tilde\\phi] =
            \\frac{1}{2\\rho_0}
                \\sum_{k,l}\\chi_{kl} \\tilde\\phi_k \\tilde\\phi_l
            +
            \\frac{1}{2\\kappa} \\left(
                \\sum_k \\tilde\\phi_k - \\rho_0
            \\right)^2,

    where :math:`\\kappa` is the incompressibility, :math:`\\rho_0` is the
    average density of the fully homogenous system and :math:`\\chi_{ij}` is
    the Flory-Huggins-like inter-species mixing energy.
    """
    def __init__(self, config, unique_names, type_to_name_map):
        """Constructor

        Parameters
        ----------
        config : Config
            Configuration object.
        unique_names : numpy.ndarray
            Sorted array of all distinct names of different species present in
            the simulation. Result of :code:`numpy.unique(all_names)`, where
            :code:`all_names` is the gathered union of all individual MPI
            ranks' :code:`names` arrays.
        type_to_name_map : dict[int, str]
            Dictionary of the mapping from type indices (integers) to type
            names.

        See also
        --------
        hymd.input_parser.Config : Configuration dataclass handler.
        """
        super(DefaultWithChi, self).__init__(config)
        super(DefaultWithChi, self)._setup()
        self.setup(unique_names, type_to_name_map)

    def setup(self, unique_names, type_to_name_map):
        """Setup the interaction energy potential and the external potential

        Parameters
        ----------
        unique_names : numpy.ndarray
            Sorted array of all distinct names of different species present in
            the simulation. Result of :code:`numpy.unique(all_names)`, where
            :code:`all_names` is the gathered union of all individual MPI
            ranks' :code:`names` arrays.
        type_to_name_map : dict[int, str]
            Dictionary of the mapping from type indices (integers) to type
            names.
        """
        self.type_to_name_map = type_to_name_map
        self.chi_type_dictionary = {
            tuple(sorted([c.atom_1, c.atom_2])): c.interaction_energy
            for c in self.config.chi
        }
        self.K_coupl_type_dictionary = {
            tuple(sorted([c.atom_1, c.atom_2])): c.squaregradient_energy
            for c in self.config.K_coupl
        }
        self.phi_laplacian = [ sympy.var("phi_laplacian%d(0:%d)" %(t,3)) for t in range(len(self.config.unique_names)) ]

        def w(
            phi,
            kappa=self.config.kappa,
            rho0=self.config.rho0,
            a=self.config.a,
            chi=self.config.chi,
            type_to_name_map=self.type_to_name_map,
            chi_type_dictionary=self.chi_type_dictionary,
        ):
            interaction = 0
            for i in range(self.config.n_types):
                for j in range(i + 1, self.config.n_types):

                # use line below instead to count diagonal chi:
                #for j in range(i, self.config.n_types):

                    ni = type_to_name_map[i]
                    nj = type_to_name_map[j]
                    names = sorted([ni, nj])
                    c = chi_type_dictionary[tuple(names)]
                    interaction += c * phi[i] * phi[j] / rho0
            incompressibility = 0.5 / (kappa * rho0) * (sum(phi) - a) ** 2
            return incompressibility + interaction

        def V_bar(
                phi,
                k,
                kappa=self.config.kappa,
                rho0=self.config.rho0,
                a=self.config.a,
                chi=self.config.chi,
                type_to_name_map=self.type_to_name_map,
                chi_type_dictionary=self.chi_type_dictionary,
        ):
            V_incompressibility = 1/(kappa*rho0)*(sum(phi) - a)

            V_interaction = 0
            nk = type_to_name_map[k]
            for i in range(self.config.n_types):
                ni = type_to_name_map[i]
                names = sorted([nk, ni])
                if ni!=nk:
                    c = chi_type_dictionary[tuple(names)] 
                else:
                    c = 0
                #uncomment to count diagonal chi terms:
                #c = chi_type_dictionary[tuple(names)]
                V_interaction += c * phi[i] / rho0
            return (V_interaction,V_incompressibility)

        self.V_bar = [
            sympy.lambdify([self.phi], V_bar(self.phi, k))
            for k in range(len(self.config.unique_names))
        ]

        self.v_ext = [
            sympy.lambdify([self.phi], sympy.diff(w(self.phi), "phi%d" % (i)))
            for i in range(len(self.config.unique_names))
        ]
        self.w = sympy.lambdify([self.phi], w(self.phi))

    def w1(
        self,
        phi_gradient,
    ):
        rho0=self.config.rho0
        type_to_name_map=self.type_to_name_map
        K_coupl_type_dictionary = self.K_coupl_type_dictionary
        squaregradient = 0.0
        for t1 in range(self.config.n_types):
            for t2 in range(t1, self.config.n_types):
                nt1 = type_to_name_map[t1]
                nt2 = type_to_name_map[t2]
                names = sorted([nt1, nt2])
                if nt1!=nt2:
                    c = K_coupl_type_dictionary[tuple(names)]
                else:
                    c = 0
                for d in range(3):
                    squaregradient += c * phi_gradient[t1][d] * phi_gradient[t2][d] / rho0 
        return squaregradient

    def v_ext1(
            self,
            phi_lap_filtered,
            v_ext1
    ):
        rho0 = self.config.rho0
        type_to_name_map=self.type_to_name_map
        K_coupl_type_dictionary = self.K_coupl_type_dictionary
        for k in range(self.config.n_types):
            for l in range(self.config.n_types):
                nk = type_to_name_map[k]
                nl = type_to_name_map[l]
                names = sorted([nk, nl])
                if nk!=nl:
                    c = K_coupl_type_dictionary[tuple(names)] 
                else:
                    c = 0
                #uncomment to include diagonal K_coupl terms:
                #c = K_coupl_type_dictionary[tuple(names)]
                v_ext1[k] += -1 * c / rho0 * phi_lap_filtered[l]
<|MERGE_RESOLUTION|>--- conflicted
+++ resolved
@@ -206,13 +206,12 @@
         super(DefaultNoChi, self)._setup()
         self.setup()
 
+# old vs: of setup     def w(phi, kappa=self.config.kappa, rho0=self.config.rho0):
+#        return 0.5 / (kappa * rho0) * (sum(phi) - rho0) ** 2
     def setup(self):
-<<<<<<< HEAD
-        """Setup the interaction energy potential and the external potential
-        """
-        def w(phi, kappa=self.config.kappa, rho0=self.config.rho0):
-            return 0.5 / (kappa * rho0) * (sum(phi) - rho0) ** 2
-=======
+        """
+        Set in comment here
+        """
         def w(
                 phi,
                 kappa=self.config.kappa,
@@ -231,7 +230,6 @@
             V_incompressibility = 1/(kappa*rho0)*(sum(phi) - a)
             V_interaction = 0
             return (V_interaction,V_incompressibility)
->>>>>>> 84b84324
 
         self.V_bar = [
             sympy.lambdify([self.phi], V_bar(self.phi, k))
@@ -354,7 +352,7 @@
                 ni = type_to_name_map[i]
                 names = sorted([nk, ni])
                 if ni!=nk:
-                    c = chi_type_dictionary[tuple(names)] 
+                    c = chi_type_dictionary[tuple(names)]
                 else:
                     c = 0
                 #uncomment to count diagonal chi terms:
@@ -391,7 +389,7 @@
                 else:
                     c = 0
                 for d in range(3):
-                    squaregradient += c * phi_gradient[t1][d] * phi_gradient[t2][d] / rho0 
+                    squaregradient += c * phi_gradient[t1][d] * phi_gradient[t2][d] / rho0
         return squaregradient
 
     def v_ext1(
@@ -408,9 +406,9 @@
                 nl = type_to_name_map[l]
                 names = sorted([nk, nl])
                 if nk!=nl:
-                    c = K_coupl_type_dictionary[tuple(names)] 
+                    c = K_coupl_type_dictionary[tuple(names)]
                 else:
                     c = 0
                 #uncomment to include diagonal K_coupl terms:
                 #c = K_coupl_type_dictionary[tuple(names)]
-                v_ext1[k] += -1 * c / rho0 * phi_lap_filtered[l]
+                v_ext1[k] += -1 * c / rho0 * phi_lap_filtered[l]