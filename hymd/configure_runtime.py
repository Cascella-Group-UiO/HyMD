--- conflicted
+++ resolved
@@ -32,15 +32,11 @@
     ap = argparse.ArgumentParser()
 
     ap.add_argument(
-<<<<<<< HEAD
-        "-v", "--verbose", default=1, type=int, nargs="?",
-=======
         "-v",
         "--verbose",
         default=1,
         type=int,
         nargs="?",
->>>>>>> 274495a7
         help="Increase logging verbosity",
     )
     ap.add_argument(
@@ -130,15 +126,20 @@
         help="Redirect event logging to specified file",
     )
     ap.add_argument(
-        "--plumed", type=extant_file,
+        "--plumed", 
+        type=extant_file,
         help="PLUMED input file",
     )
     ap.add_argument(
-        "--plumed-outfile", default="plumed.out",
+        "--plumed-outfile",
+        default="plumed.out",
         help="PLUMED input file",
     )
     ap.add_argument(
-        "-p", "--topol", default=None, type=extant_file, 
+        "-p",
+        "--topol",
+        default=None,
+        type=extant_file,
         help="Gmx-like topology file in toml format"
     )
     ap.add_argument("config", help="Config .py or .toml input configuration script")
