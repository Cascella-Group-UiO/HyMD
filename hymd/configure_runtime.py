--- conflicted
+++ resolved
@@ -108,7 +108,6 @@
     ap.add_argument("input", help="input.hdf5")
     args = ap.parse_args()
 
-<<<<<<< HEAD
     # check for plumed optional dependency if needed
     if args.plumed:
         try:
@@ -116,10 +115,7 @@
         except ImportError:
             raise ImportError("Cannot import plumed module")
 
-    if comm.rank == 0:
-=======
     if comm.Get_rank() == 0:
->>>>>>> 6b1452b1
         os.makedirs(args.destdir, exist_ok=True)
     comm.barrier()
 
@@ -184,8 +180,7 @@
             f"Unable to parse configuration file {args.config}"
             f"\n\ntoml parse traceback:" + repr(ve)
         )
-<<<<<<< HEAD
-    return args, config
+    return args, config, prng
 
 
 def extant_file(x):
@@ -198,6 +193,3 @@
         # error: argument input: x does not exist
         raise argparse.ArgumentTypeError("{0} does not exist".format(x))
     return x
-=======
-    return args, config, prng
->>>>>>> 6b1452b1
