"""Parses command line arguments to HyMD
"""
import argparse
import os
import sys
import numpy as np
import atexit
import cProfile
import logging
import pstats
from .logger import Logger, print_header
from .input_parser import read_config_toml, parse_config_toml


def configure_runtime(args_in, comm):
    """Parse command line arguments and configuration file

    Parameters
    ----------
    args_in : list
        List with arguments to be processed.
    comm : mpi4py.Comm
        MPI communicator to use for rank commuication.

    Returns
    -------
    args : argparse.Namespace
        Namespace containing command line arguments.
    config : hymd.input_parser.Config
        Parsed configuration object.
    """
    ap = argparse.ArgumentParser()

    ap.add_argument(
        "-v", "--verbose", const=1, type=int, nargs="?",
        help="Increase logging verbosity",
    )
    ap.add_argument(
        "--profile", default=False, action="store_true",
        help="Profile program execution with cProfile",
    )
    ap.add_argument(
        "--disable-field", default=False, action="store_true",
        help="Disable field forces",
    )
    ap.add_argument(
        "--disable-bonds", default=False, action="store_true",
        help="Disable two-particle bond forces",
    )
    ap.add_argument(
        "--disable-angle-bonds", default=False, action="store_true",
        help="Disable three-particle angle bond forces",
    )
    ap.add_argument(
        "--disable-dihedrals", default=False, action="store_true",
        help="Disable four-particle dihedral forces",
    )
    ap.add_argument(
        "--disable-dipole", default=False, action="store_true",
        help="Disable BB dipole calculation",
    )
    ap.add_argument(
        "--double-precision", default=False, action="store_true",
        help="Use double precision positions/velocities",
    )
    ap.add_argument(
        "--double-output", default=False, action="store_true",
        help="Use double precision in output h5md",
    )
    ap.add_argument(
        "--dump-per-particle", default=False, action="store_true",
        help="Log energy values per particle, not total",
    )
    ap.add_argument(
        "--force-output", default=False, action="store_true",
        help="Dump forces to h5md output",
    )
    ap.add_argument(
        "--velocity-output", default=False, action="store_true",
        help="Dump velocities to h5md output",
    )
    ap.add_argument(
        "--disable-mpio", default=False, action="store_true",
        help=(
            "Avoid using h5py-mpi, potentially decreasing IO " "performance"
        ),
    )
    ap.add_argument(
        "--destdir", default=".", help="Write output to specified directory"
    )
    ap.add_argument(
        "--seed", default=None, type=int,
        help="Set the numpy random generator seed for every rank",
    )
    ap.add_argument(
        "--logfile", default="sim.log",
        help="Redirect event logging to specified file",
    )
    ap.add_argument(
<<<<<<< HEAD
        "--plumed", type=extant_file,
        help="PLUMED input file",
    )
    ap.add_argument(
        "--plumed-outfile", default="plumed.out",
        help="PLUMED input file",
=======
        "-p", "--topol", default=None, help="Gmx-like topology file in toml format"
>>>>>>> 95863d8c
    )
    ap.add_argument(
        "config", help="Config .py or .toml input configuration script"
    )
    ap.add_argument("input", help="input.hdf5")
    args = ap.parse_args(args_in)

    if comm.Get_rank() == 0:
        os.makedirs(args.destdir, exist_ok=True)
    comm.barrier()

    # Safely define seeds
    seeds = None
    if comm.Get_rank() == 0:    
        if args.seed is not None:
            ss = np.random.SeedSequence(args.seed)
        else:
            ss = np.random.SeedSequence()
        seeds = ss.spawn(comm.Get_size())

    seeds = comm.bcast(seeds, root=0)

    # Setup a PRNG for each rank
    prng = np.random.default_rng(seeds[comm.Get_rank()])

    # Setup logger
    Logger.setup(
        default_level=logging.INFO,
        log_file=f"{args.destdir}/{args.logfile}",
        verbose=args.verbose,
    )

    # print header info
    Logger.rank0.log(logging.INFO, print_header())

    if args.profile:
        prof_file_name = "cpu.txt-%05d-of-%05d" % (comm.rank, comm.size)
        output_file = open(os.path.join(args.destdir, prof_file_name), "w")
        pr = cProfile.Profile()

        def profile_atexit():
            pr.disable()
            # Dump results:
            # - for binary dump
            prof_file_bin = "cpu.prof-%05d-of-%05d" % (comm.rank, comm.size)
            pr.dump_stats(os.path.join(args.destdir, prof_file_bin))
            stats = pstats.Stats(pr, stream=output_file)
            stats.sort_stats("time").print_stats()
            output_file.close()

        # TODO: if we have a main function then we can properly do set up and
        # teardown without using atexit.
        atexit.register(profile_atexit)

        pr.enable()

    try:
        Logger.rank0.log(
            logging.INFO,
            f"Attempting to parse config file {args.config} as "".toml",
        )

        if args.topol is not None:
            topol = read_config_toml(args.topol)
            # Check if we have single "itp" files and add their keys to topol
            if os.path.dirname(args.topol) == "":
                args.topol = "./" + args.topol
            if "include" in topol["system"]:
                for file in topol["system"]["include"]:
                    path = f"{os.path.dirname(args.topol)}/{file}"
                    itps = read_config_toml(path)
                    for mol, itp in itps.items():
                        topol[mol] = itp
        else:
            topol = None
        toml_config = read_config_toml(args.config)
        config = parse_config_toml(
            toml_config, file_path=os.path.abspath(args.config), comm=comm
        )
        Logger.rank0.log(
            logging.INFO, f"Successfully parsed {args.config} as .toml file"
        )
        config.command_line_full = " ".join(sys.argv)
        Logger.rank0.log(logging.INFO, str(config))
    except ValueError as ve:
        raise ValueError(
            f"Unable to parse configuration file {args.config}"
            f"\n\ntoml parse traceback:" + repr(ve)
        )
<<<<<<< HEAD
    return args, config, prng


def extant_file(x):
    """
    'Type' for argparse - checks that file exists but does not open.
    From https://stackoverflow.com/a/11541495
    """
    if not os.path.exists(x):
        # Argparse uses the ArgumentTypeError to give a rejection message like:
        # error: argument input: x does not exist
        raise argparse.ArgumentTypeError("{0} does not exist".format(x))
    return x
=======
    return args, config, prng, topol
>>>>>>> 95863d8c
<|MERGE_RESOLUTION|>--- conflicted
+++ resolved
@@ -32,7 +32,7 @@
     ap = argparse.ArgumentParser()
 
     ap.add_argument(
-        "-v", "--verbose", const=1, type=int, nargs="?",
+        "-v", "--verbose", default=1, type=int, nargs="?",
         help="Increase logging verbosity",
     )
     ap.add_argument(
@@ -97,16 +97,16 @@
         help="Redirect event logging to specified file",
     )
     ap.add_argument(
-<<<<<<< HEAD
         "--plumed", type=extant_file,
         help="PLUMED input file",
     )
     ap.add_argument(
         "--plumed-outfile", default="plumed.out",
         help="PLUMED input file",
-=======
-        "-p", "--topol", default=None, help="Gmx-like topology file in toml format"
->>>>>>> 95863d8c
+    )
+    ap.add_argument(
+        "-p", "--topol", default=None, type=extant_file, 
+        help="Gmx-like topology file in toml format"
     )
     ap.add_argument(
         "config", help="Config .py or .toml input configuration script"
@@ -196,8 +196,7 @@
             f"Unable to parse configuration file {args.config}"
             f"\n\ntoml parse traceback:" + repr(ve)
         )
-<<<<<<< HEAD
-    return args, config, prng
+    return args, config, prng, topol
 
 
 def extant_file(x):
@@ -210,6 +209,3 @@
         # error: argument input: x does not exist
         raise argparse.ArgumentTypeError("{0} does not exist".format(x))
     return x
-=======
-    return args, config, prng, topol
->>>>>>> 95863d8c
