--- conflicted
+++ resolved
@@ -1,181 +1,76 @@
 module dipole_reconstruction_d
-  implicit none
+implicit none
 
 contains
-  function cross(vector1, vector2) result(vector3)
-    real(8), dimension(3), intent(in) :: vector1, vector2
-    real(8), dimension(3)             :: vector3
-
-    vector3(1) = vector1(2) * vector2(3) - vector1(3) * vector2(2)
-    vector3(2) = vector1(3) * vector2(1) - vector1(1) * vector2(3)
-    vector3(3) = vector1(1) * vector2(2) - vector1(2) * vector2(1)
-  end function
-
-  function cross_matrix(matrix, vector) result(output)
-    ! The i-th row of the output matrix is the cross product
-    ! between the i-th row of the input matrix and the input vector.
-    real(8), dimension(3, 3), intent(in) :: matrix
-    real(8), dimension(3), intent(in) :: vector
-    real(8), dimension(3, 3)             :: output
-
-    output(1, :) = cross(matrix(1, :), vector)
-    output(2, :) = cross(matrix(2, :), vector)
-    output(3, :) = cross(matrix(3, :), vector)
-  end function
-
-  function outer_product(vector1, vector2) result(output)
-    ! The i-th row of the output matrix is vector2
-    ! multiplied by the i-th component of vector1.
-    real(8), dimension(3), intent(in) :: vector1, vector2
-    real(8), dimension(3, 3)           :: output
-
-    output(1, :) = vector1(1) * vector2
-    output(2, :) = vector1(2) * vector2
-    output(3, :) = vector1(3) * vector2
-  end function outer_product
-
-  subroutine cosine_series(c_n, d_n, phi, energy, dE_dphi)
-    real(8), dimension(:), intent(in) :: c_n, d_n
-    real(8), intent(in) :: phi
-    real(8), intent(in out) :: energy, dE_dphi
-    integer :: i
-
-    do i = 0, size(c_n) - 1
-      energy = energy + c_n(i + 1) * (1.d0 + cos(i * phi - d_n(i + 1)))
-      dE_dphi = dE_dphi - i * c_n(i + 1) * sin(i * phi - d_n(i + 1))
-    end do
-
-  end subroutine cosine_series
+function cross(vector1, vector2) result(vector3)
+  real(8), dimension(3), intent(in) :: vector1, vector2
+  real(8), dimension(3)             :: vector3
+
+  vector3(1) = vector1(2) * vector2(3) - vector1(3) * vector2(2)
+  vector3(2) = vector1(3) * vector2(1) - vector1(1) * vector2(3)
+  vector3(3) = vector1(1) * vector2(2) - vector1(2) * vector2(1)
+end function
+
+function cross_matrix(matrix, vector) result(output)
+  ! The i-th row of the output matrix is the cross product
+  ! between the i-th row of the input matrix and the input vector.
+  real(8), dimension(3,3), intent(in) :: matrix
+  real(8), dimension(3),   intent(in) :: vector
+  real(8), dimension(3,3)             :: output
+
+  output(1, :) = cross(matrix(1, :), vector)
+  output(2, :) = cross(matrix(2, :), vector)
+  output(3, :) = cross(matrix(3, :), vector)
+end function
+
+function outer_product(vector1, vector2) result(output)
+  ! The i-th row of the output matrix is vector2
+  ! multiplied by the i-th component of vector1.
+  real(8), dimension(3), intent(in) :: vector1, vector2
+  real(8), dimension(3,3)           :: output
+
+  output(1, :) = vector1(1) * vector2
+  output(2, :) = vector1(2) * vector2
+  output(3, :) = vector1(3) * vector2
+end function outer_product
+
+subroutine cosine_series(c_n, d_n, phi, energy, dE_dphi)
+  real(8), dimension(:), intent(in) :: c_n, d_n
+  real(8), intent(in) :: phi
+  real(8), intent(in out) :: energy, dE_dphi
+  integer :: i
+
+  do i = 0, size(c_n) - 1
+    energy = energy + c_n(i + 1) * (1.d0 + cos(i * phi - d_n(i + 1)))
+    dE_dphi = dE_dphi - i * c_n(i + 1) * sin(i * phi - d_n(i + 1))
+  end do
+
+end subroutine cosine_series
 
 subroutine reconstruct(rab, rb, rcb, box, c_k, d_k, phi, dipole_flag, energy_cbt, df_cbt, fa, fb, fc, dipole, transfer_matrix)
-    real(8), dimension(3), intent(in)  :: rab, rcb, box
-    real(8), dimension(3), intent(in)  :: rb
-    real(8), dimension(:), intent(in)  :: c_k, d_k
-    ! real(8), dimension(:), intent(in)  :: c_g, d_g
-    real(8), intent(in)  :: phi
-    integer                            :: dipole_flag
-    real(8), intent(out) :: energy_cbt, df_cbt
-    real(8), dimension(3), intent(out) :: fa, fb, fc
-    real(8), dimension(2, 3), intent(in out) :: dipole
-    real(8), dimension(3, 3, 3), intent(in out) :: transfer_matrix
-
-    integer :: i, j
-    real(8) :: k, gamma_0, dk, dg, norm_a, norm_c, df_ang, var_sq
-    real(8) :: theta, d_theta, cos_theta, sin_theta, fac
-    real(8) :: gamm, cos_gamma, sin_gamma, cos2, cos_phi, sin_phi
-    real(8), dimension(3) :: w, v, n, m, r0, d
-    real(8), dimension(3, 3) :: W_a, W_b, V_b, V_c
-    real(8), dimension(3, 3) :: N_a, N_b, N_c
-    real(8), dimension(3, 3) :: M_a, M_b, M_c
-    real(8), dimension(3, 3) :: FN_a, fN_b, fN_c
-    real(8), dimension(3, 3) :: FM_a, FM_b, FM_c
+  real(8), dimension(3), intent(in)  :: rab, rcb, box
+  real(8), dimension(3), intent(in)  :: rb
+  real(8), dimension(:), intent(in)  :: c_k, d_k
+  ! real(8), dimension(:), intent(in)  :: c_g, d_g
+  real(8),               intent(in)  :: phi
+  integer                            :: dipole_flag
+  real(8),               intent(out) :: energy_cbt, df_cbt
+  real(8), dimension(3), intent(out) :: fa, fb, fc
+  real(8), dimension(2, 3), intent(in out) :: dipole
+  real(8), dimension(3, 3, 3), intent(in out) :: transfer_matrix
+
+  integer :: i, j
+  real(8) :: k, gamma_0, dk, dg, norm_a, norm_c, df_ang, var_sq
+  real(8) :: theta, d_theta, cos_theta, sin_theta, fac
+  real(8) :: gamm, cos_gamma, sin_gamma, cos2, cos_phi, sin_phi
+  real(8), dimension(3) :: w, v, n, m, r0, d
+  real(8), dimension(3, 3) :: W_a, W_b, V_b, V_c
+  real(8), dimension(3, 3) :: N_a, N_b, N_c
+  real(8), dimension(3, 3) :: M_a, M_b, M_c
+  real(8), dimension(3, 3) :: FN_a, fN_b, fN_c
+  real(8), dimension(3, 3) :: FM_a, FM_b, FM_c
   real(8), parameter :: delta = 0.3d0 , cos_psi = cos(1.392947), sin_psi = sin(1.392947), small = 0.001d0
 
-<<<<<<< HEAD
-    cos_phi = cos(phi)
-    sin_phi = sin(phi)
-    ! real(8), parameter :: small = 0.001d0
-    ! cos_phi = 0,17890101
-    ! sin_phi = 0,983867079
-    ! energy_cbt = 0.d0
-
-    ! 1 - Angle forces calculation
-    ! Levitt-Warshel
-    ! gamma_0 = 106 - 13 * cos(phi - 45)
-    gamma_0 = 1.85d0 - 0.227d0 * cos(phi - 0.785d0)
-    dg = 0.227d0 * sin(phi - 0.785d0)
-    ! Not used in the end?
-    ! We use another Fourier expansion?
-
-    k = 0.d0
-    dk = 0.d0
-    ! gamma_0 = 0.d0
-    ! dg = 0.d0
-
-    call cosine_series(c_k, d_k, phi, k, dk)
-    ! call cosine_series(c_g, d_g, gamma_0, dg)
-
-    norm_a = norm2(rab)
-    norm_c = norm2(rcb)
-
-    ! w == ea, v == ec (in angle routine)
-    w = rab / norm_a
-    v = rcb / norm_c
-
-    cos_gamma = dot_product(w, v)
-    cos2 = cos_gamma * cos_gamma
-
-    ! This prevents sin_gamma == 0
-    if (cos2 < 1.0) then
-      gamm = acos(cos_gamma)
-      sin_gamma = sqrt(1 - cos2)
-
-      if (sin_gamma < 0.1) then
-        print *, "DIHEDRAL ROUTINE WARNING (bending potential):"
-        print '(a, f5.2, a)', "The angle gamma =", gamm, " is too close to 0 or pi."
- print *, "There's probably something wrong with the simulation. Setting sin(gamma) = 0.1"
-        sin_gamma = 0.1
-      end if
-
-      ! Bending "forces" == f_gamma_i in the paper
-      fa = (v - cos_gamma * w) / norm_a
-      fc = (w - cos_gamma * v) / norm_c
-
-      fa = -fa / sin_gamma
-      fc = -fc / sin_gamma
-
-      fb = -(fa + fc)
-
-      ! CBT energy and force factors
-      df_ang = k * (gamm - gamma_0)
-      var_sq = (gamm - gamma_0)**2
-
-      energy_cbt = 0.5d0 * k * var_sq
-      ! Positive gradient, add to V_prop gradient
-      df_cbt = 0.5d0 * dk * var_sq - df_ang * dg
-
-      ! Exit subroutine if we only need the forces
-      if (dipole_flag == 0) then
-        fa = df_ang * fa
-        fb = df_ang * fb
-        fc = df_ang * fc
-        return
-      end if
-
-      ! 2 - Dipole reconstruction
-      ! This function needs to be fit again
-      fac = exp((gamm - 1.73d0) / 0.025d0)
-      theta = -1.607d0 * gamm + 0.094d0 + 1.883d0 / (1.d0 + fac)
-      d_theta = -1.607d0 - 1.883d0 / 0.025d0 * fac / ((1.d0 + fac)**2)
-      cos_theta = cos(theta)
-      sin_theta = sin(theta)
-
-      n = cross(w, v) / sin_gamma
-      m = cross(n, v)
-
-      ! Dipole coordinates
-      r0 = rb + 0.5d0 * rcb
-      ! From Michele's paper, it's wrong in Sigbjorn's
-      d = 0.5d0 * delta * (cos_psi * v + sin_psi * (cos_theta * n + sin_theta * m))
-
-      dipole(1, :) = r0 + d
-      dipole(2, :) = r0 - d
-
-      ! PBC
-      dipole(1, :) = dipole(1, :) - box * nint(dipole(1, :) / box)
-      dipole(2, :) = dipole(2, :) - box * nint(dipole(2, :) / box)
-
-      ! Set up transfer matrices
-      do j = 1, 3
-        do i = 1, 3
-          V_b(i, j) = v(i) * v(j)
-          W_b(i, j) = w(i) * w(j)
-          if (i == j) then
-            V_b(i, j) = V_b(i, j) - 1.d0
-            W_b(i, j) = W_b(i, j) - 1.d0
-          end if
-        end do
-=======
   cos_phi = cos(phi)
   sin_phi = sin(phi)
   ! real(8), parameter :: small = 0.001d0
@@ -280,59 +175,47 @@
           V_b(i, j) = V_b(i, j) - 1.d0
           W_b(i, j) = W_b(i, j) - 1.d0
         end if
->>>>>>> 4b9f75fd
       end do
-
-      V_b = V_b / norm_c
-      W_b = W_b / norm_a
-
-      V_c = -V_b
-      W_a = -W_b
-
-<<<<<<< HEAD
-      ! Last term is 0 for N_a, second term is 0 for N_c (S19)
-      ! Minus in the last term because inverse cross_matrix
-      N_a = (cos_gamma * outer_product(fa, n) + cross_matrix(W_a, v)) / sin_gamma
-=======
+    end do
+
+    V_b = V_b / norm_c
+    W_b = W_b / norm_a
+
+    V_c = -V_b
+    W_a = -W_b
+
     ! Last term is 0 for N_a, second term is 0 for N_c (S19)
     ! Minus in the last term because inverse cross_matrix
     ! 1 / sin(gamma) is already inside fa, fb, and fc
     N_a = (cos_gamma * outer_product(fa, n) + cross_matrix(W_a, v)                       ) / sin_gamma
->>>>>>> 4b9f75fd
     N_b = (cos_gamma * outer_product(fb, n) + cross_matrix(W_b, v) - cross_matrix(V_b, w)) / sin_gamma
-      N_c = (cos_gamma * outer_product(fc, n) - cross_matrix(V_c, w)) / sin_gamma
-
-      M_a = cross_matrix(N_a, v)
-      M_b = cross_matrix(N_b, v) - cross_matrix(V_b, n)
-      M_c = cross_matrix(N_c, v) - cross_matrix(V_c, n)
-
-<<<<<<< HEAD
-      FN_a = sin_theta * d_theta * outer_product(fa, n)
-      FN_b = sin_theta * d_theta * outer_product(fb, n)
-      FN_c = sin_theta * d_theta * outer_product(fc, n)
-=======
+    N_c = (cos_gamma * outer_product(fc, n)                        - cross_matrix(V_c, w)) / sin_gamma
+
+    M_a = cross_matrix(N_a, v)
+    M_b = cross_matrix(N_b, v) - cross_matrix(V_b, n)
+    M_c = cross_matrix(N_c, v) - cross_matrix(V_c, n)
+
     ! A lot of terms in (S10) go away because d phi / d gamma = 0,
     ! since phi  = const.
     ! 1 / sin(gamma) is already inside fa, fb, and fc
     FN_a = sin_theta * d_theta * outer_product(fa, n)
     FN_b = sin_theta * d_theta * outer_product(fb, n)
     FN_c = sin_theta * d_theta * outer_product(fc, n)
->>>>>>> 4b9f75fd
-
-      FM_a = cos_theta * d_theta * outer_product(fa, m)
-      FM_b = cos_theta * d_theta * outer_product(fb, m)
-      FM_c = cos_theta * d_theta * outer_product(fc, m)
-
-      ! Final transfer matrices D_i
-      ! 0.5 cause we have two equally distant points
+
+    FM_a = cos_theta * d_theta * outer_product(fa, m)
+    FM_b = cos_theta * d_theta * outer_product(fb, m)
+    FM_c = cos_theta * d_theta * outer_product(fc, m)
+
+    ! Final transfer matrices D_i
+    ! 0.5 cause we have two equally distant points
     transfer_matrix(1, :, :) = 0.5d0 * delta * (                sin_psi * (cos_theta * N_a + sin_theta * M_a + FN_a - FM_a))
     transfer_matrix(2, :, :) = 0.5d0 * delta * (cos_psi * V_b + sin_psi * (cos_theta * N_b + sin_theta * M_b + FN_b - FM_b))
     transfer_matrix(3, :, :) = 0.5d0 * delta * (cos_psi * V_c + sin_psi * (cos_theta * N_c + sin_theta * M_c + FN_c - FM_c))
 
-      ! Final angle forces
-      fa = df_ang * fa
-      fb = df_ang * fb
-      fc = df_ang * fc
+    ! Final angle forces
+    fa = df_ang * fa
+    fb = df_ang * fb
+    fc = df_ang * fc
     end if
-  end subroutine reconstruct
+end subroutine reconstruct
 end module dipole_reconstruction_d