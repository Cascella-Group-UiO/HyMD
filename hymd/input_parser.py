"""Parses and handles the configuration information provided for the simulation
"""
import copy
import tomli
import datetime
import logging
import warnings
import numpy as np
from mpi4py import MPI
from dataclasses import dataclass, field
from typing import List, Union, ClassVar
from .force import Bond, Angle, Dihedral, Chi, Dielectric_type, K_Coupl
from .barostat import Target_pressure
from .logger import Logger


@dataclass
class Config:
    """Configuration object

    Handles and verifies the simulation configuration specified in the
    configuration file.

    Attributes
    ----------
    gas_constant : float
        Constant value of the gas constant, R (equivalently the Boltzmann
        constant) in the units used internally in HyMD.
    coulomb_constant : float
        Constant value of the Coulomb constant which converts electric field
        values to forces and electric potential values to energies in the units
        used internally in HyMD.
    n_steps: int
        Number of time steps in the simulation.
    time_step: float
        *Outer* time step used in the simulation. If the rRESPA intergrator is
        used, the *inner* time step (the time step used in the integration of
        intramolecular bending, stretching, and torsional forces) is
        :code:`time_step / respa_inner`.
    box_size : list[float] or (D,) numpy.ndarray
        Simulation box size of simulation in :code:`D` dimensions in units of
        nanometers.
    mesh_size : list[int] or int or numpy.ndarray
        Number of grid points used for the discrete density grid.
    sigma : float
        Filter width representing the effective coarse-graining level of the
        particles in the simulation.
    kappa : float
        Compressibility parameter used in the relaxed incompressibility term in
        the interaction energy functional.
    n_print : int, optional
        Frequency of trajectory/energy output to the H5MD trajectory/energy
        output file (in units of number of time steps).
    tau : float, optional
        The time scale of the CSVR thermostat coupling.
    start_temperature : float, optional
        Generate starting temperature by assigning all particle velocities
        randomly according to the Maxwell-Boltzmann distribution at
        :code:`start_temperature` Kelvin prior to starting the simulation.
    target_temperature : float, optional
        Couple the system to a heat bath at :code:`target_temperature` Kelvin.
    mass : float, optional
        Mass of the particles in the simulation.
    hamiltonian : str, optional
        Specifies the interaction energy functional :math:`W[\\tilde\\phi]`
        for use with the particle-field interactions. Options:
        :code:`SquaredPhi`, :code:`DefaultNohChi`, or :code:`DefaultWithChi`.
    domain_decomposition : int, optional
        Specifies the interval (in time steps) of domain decomposition
        exchange, involving all MPI ranks sending and receiving particles
        according to the particles’ positions in the integration box and the
        MPI ranks’ assigned domain.
    integrator : str, optional
        Specifies the time integrator used in the simulation. Options:
        :code:`velocity-verlet` or :code:`respa`.
    respa_inner : int, optional
        The number of inner time steps in the rRESPA integrator. This denotes
        the number of intramolecular force calculations (stretching, bending,
        torsional) are performed between each impulse applied from the field
        forces.
    file_name : str, optional
        File path of the parsed configuration file.
    name : str, optional
        Name for the simulation.
    tags : list[str], optional
        Tags for the simulation.
    bonds : list[Bond], optional
        Specifies harmonic stretching potentials between particles in the
        same molecule.
    angle_bonds : list[Angle], optional
        Specifies harmonic angular bending potentials between particles in the
        same molecule.
    dihedrals : list[Dihedral], optional
        Specifies four-particle torsional potentials by cosine series.
    chi : list[Chi], optional
        Specifies :math:`\\chi`-interaction parameters between particle
        species.
    n_particles : int, optional
        Specifies the total number of particles in the input. Optional keyword
        for validation, ensuring the input HDF5 topology has the correct number
        of particles and molecules.
    max_molecule_size : int, optional
        Maximum size of any single molecule in the system. Used to speed up
        distribution of particles onto MPI ranks in a parallel fashion.
    n_flush : int, optional
        Frequency of HDF5 write buffer flush, forcing trajectory/energy to be
        written to disk (in units of number of :code:`n_print`).
    thermostat_work : float
        Work performed by the thermostat on the system.
    thermostat_coupling_groups : list[str], optional
        Specifies individual groups coupling independently to the CSVR
        thermostat. E.g. in a system containing :code:`"A"`, :code:`"B"`, and
        :code:`"C"` type particles,
        :code:`thermostat_coupling_groups = [["A", "B"], ["C"],]` would
        thermalise types :code:`"A"` and :code:`"B"` together and couple
        :code:`"C"` type particles to a different thermostat (all individual
        thermostats are at the same temperature, i.e. target_temperature
        Kelvin).
    initial_energy : float
        Value of the total energy prior to the start of the simulation.
    cancel_com_momentum : int, optional
        If :code:`True`, the total linear momentum of the center of mass is
        removed before starting the simulation. If an integer is specifed, the
        total linear momentum of the center of mass is removed every
        :code:`remove_com_momentum` time steps. If :code:`False`, the linear
        momentum is never removed.
    coulombtype : str, optional
        Specifies the type of electrostatic Coulomb interactions in the system.
        The strength of the electrostatic forces is modulated by the relative
        dielectric constant of the simulation medium, specified with the
        :code:`dielectric_const` keyword. Charges for individual particles are
        specified in the structure/topology HDF5 input file, not in the
        configuration file. If no charges (or peptide backbone dipoles) are
        present, the electrostatic forces will not be calculated even if this
        keyword is set to :code:`"PIC_Spectral"`.
    dielectric_const : float, optional
        Specifies the relative dielectric constant of the simulation medium
        which regulates the strength of the electrostatic interactions. When
        using helical propensity dihedrals, this keyword must be specified—even
        if electrostatics are not included with the :code:`coulombtype`
        keyword.

    See also
    --------
    hymd.input_parser.Bond :
        Two-particle bond type dataclass.
    hymd.input_parser.Angle :
        Three-particle bond type dataclass.
    hymd.input_parser.Dihedral :
        Four-particle bond type dataclass.
    """
    gas_constant: ClassVar[float] = 0.0083144621  # kJ mol-1 K-1
    coulomb_constant: ClassVar[float] = 138.935458  # kJ nm mol-1 e-2

    n_steps: int
    time_step: float
    mesh_size: Union[Union[List[int], np.ndarray], int]
    sigma: float
    kappa: float

    box_size: Union[List[float], np.ndarray] = None
    n_print: int = None
    tau: float = None
    start_temperature: Union[float, bool] = None
    target_temperature: Union[float, bool] = None
    mass: float = None
    hamiltonian: str = None
    domain_decomposition: Union[int, bool] = None
    integrator: str = None
    respa_inner: int = 1
    file_name: str = "<config file path unknown>"
    name: str = None
    tags: List[str] = field(default_factory=list)
    bonds: List[Bond] = field(default_factory=list)
    angle_bonds: List[Angle] = field(default_factory=list)
    dihedrals: List[Dihedral] = field(default_factory=list)
    chi: List[Chi] = field(default_factory=list)
    K_coupl: List[K_Coupl] = field(default_factory=list)
    n_particles: int = None
    max_molecule_size: int = None
    n_flush: int = None
    thermostat_work: float = 0.0
    thermostat_coupling_groups: List[List[str]] = field(default_factory=list)
    initial_energy: float = None
    cancel_com_momentum: Union[int, bool] = False
    coulombtype: str = None
    convergence_type: str = None
    pol_mixing: float = None
    dielectric_const: float = None
    conv_crit: float = None
    dielectric_type: List[Dielectric_type] = field(default_factory=list)

    squaregradient: bool = False

    #For NPT runs
    rho0: float = None
    a: float = None
    pressure: bool = False
    barostat: str = None
    barostat_type: str = None
    tau_p: float = None
    target_pressure : List[Target_pressure] = field(default_factory=list)
    n_b: int = None
    m: List[float] = field(default_factory=list)

    def __str__(self):
        target_pressure_str = "\ttarget_pressure:\n" + "".join(
                "\t\tP_L: " + f"{self.target_pressure.P_L}\n" +
                "\t\tP_N: " + f"{self.target_pressure.P_N}\n"
        )
        bonds_str = "\tbonds:\n" + "".join(
            [
                (
                    f"\t\t{k.atom_1} {k.atom_2}: "
                    f"{k.equilibrium}, {k.strength}\n"
                )
                for k in self.bonds
            ]
        )
        angle_str = "\tangle_bonds:\n" + "".join(
            [
                (
                    f"\t\t{k.atom_1} {k.atom_2} {k.atom_3}: "
                    + f"{k.equilibrium}, {k.strength}\n"
                )
                for k in self.angle_bonds
            ]
        )
        dihedrals_str = "\tdihedrals:\n" + "".join(
            [
                (
                    f"\t\t{k.atom_1} {k.atom_2} {k.atom_3} {k.atom_4}: "
                    # This might need to be fixed/made prettier, probably
                    # there's an easier way
                    + (
                        "\n\t\t"
                        + " " * len(
                            f"{k.atom_1} {k.atom_2} {k.atom_3} {k.atom_4}: "
                        )
                    ).join(
                        map(
                            str,
                            [
                                [round(num, 3) for num in c_in]
                                if isinstance(c_in, list)
                                else c_in
                                for c_in in k.coeffs
                            ],
                        )
                    )
                    + (
                        "\n\t\t"
                        + " " * len(
                            f"{k.atom_1} {k.atom_2} {k.atom_3} {k.atom_4}: "
                        )
                    )
                    + f"dih_type = {k.dih_type}\n"
                )
                for k in self.dihedrals
            ]
        )
        chi_str = "\tchi:\n" + "".join(
            [
                (f"\t\t{k.atom_1} {k.atom_2}: " + f"{k.interaction_energy}\n")
                for k in self.chi
            ]
        )

        """ If you want to print out dielectric type to terminal
            dielectric_type_str = "\tdielectric_type:\n" + "".join(
                    [
                        (f"\t\t{k.atom_1}: " + f"{k.dielectric_value}\n")
                        for k in self.dielectric_type
                    ]
                )

        """

        K_coupl_str = "\tK_coupl:\n" + "".join(
            [
                    (f"\t\t{k.atom_1} {k.atom_2}: " + f"{k.squaregradient_energy}\n")
                    for k in self.K_coupl
            ]
        )

        thermostat_coupling_groups_str = ""
        if any(self.thermostat_coupling_groups):
            thermostat_coupling_groups_str = (
                "\tthermostat_coupling_groups:\n"
                + "".join(
                    [
                        "\t\t" + ", ".join([f"{n}" for n in ng]) + "\n"
                        for ng in self.thermostat_coupling_groups
                    ]
                )
            )

        ret_str = f'\n\n\tConfig: {self.file_name}\n\t{50 * "-"}\n'
        for k, v in self.__dict__.items():
            #, "dielectric_type") below possibility:
            if k not in ("target_pressure", "bonds", "angle_bonds", "dihedrals", "chi", "K_coupl", "thermostat_coupling_groups"):
                    ret_str += f"\t{k}: {v}\n"
        ret_str += target_pressure_str + bonds_str + angle_str + dihedrals_str + chi_str + K_coupl_str + thermostat_coupling_groups_str
        #   + dielectric_type_str
        return ret_str



def read_config_toml(file_path):
    with open(file_path, "r") as in_file:
        toml_content = in_file.read()
    return toml_content


def propensity_potential_coeffs(x: float, comm):
    alpha_coeffs = np.array(
        [
            [7.406, -5.298, -2.570, 1.336, 0.739],
            [-0.28632126, 1.2099146, 1.18122138, 0.49075168, 0.98495911],
        ]
    )
    beta_coeffs = np.array(
        [
            [3.770, 5.929, -4.151, -0.846, 0.190],
            [-0.2300693, -0.0583289, 0.99342396, 1.03237971, 2.90160988],
        ]
    )
    coil_coeffs = np.array(
        [
            [1.416, -0.739, 0.990, -0.397, 0.136],
            [1.3495933, 0.45649087, 2.30441057, -0.12274901, -0.26179939],
        ]
    )

    zero_add = np.zeros((2, 5))
    if x == -1:
        return np.concatenate((alpha_coeffs, zero_add))
    elif x == 0:
        return np.concatenate((coil_coeffs, zero_add))
    elif x == 1:
        return np.concatenate((beta_coeffs, zero_add))

    abs_x = np.abs(x)
    if abs_x > 1:
        err_str = (
            f"The provided value of λ = {x} is out of λ definition range, "
            f"[-1.0, 1.0]."
        )
        Logger.rank0.log(logging.ERROR, err_str)
        if comm.Get_rank() == 0:
            raise ValueError(err_str)

    else:
        coil_coeffs[0] *= 1 - abs_x
        if x < 0:
            alpha_coeffs[0] *= 0.5 * (abs_x - x)
            return np.concatenate((alpha_coeffs, coil_coeffs))
        else:
            beta_coeffs[0] *= 0.5 * (abs_x + x)
            return np.concatenate((beta_coeffs, coil_coeffs))


def parse_config_toml(toml_content, file_path=None, comm=MPI.COMM_WORLD):
    parsed_toml = tomli.loads(toml_content)
    config_dict = {}

    # Defaults = None
    for n in (
        "n_print",
        "tau",
        "start_temperature",
        "target_temperature",
        "mass",
        "hamiltonian",
        "domain_decomposition",
        "integrator",
        "name",
        "n_particles",
        "max_molecule_size",
        "coulombtype",
        "convergence_type",
        "dielectric_const",
<<<<<<< HEAD
        "pol_mixing",
        "conv_crit",
        "dielectric_type",
        "n_b",
        "box_size",
=======
        "n_flush",
>>>>>>> decb4d4a
    ):
        config_dict[n] = None

    # Defaults = []

    ### note: check if order makes sense in how it is parsed
    ## in denfac
    for n in ("bonds", "angle_bonds", "dihedrals", "chi", "K_coupl",
            "tags", "m","dielectric_type","target_pressure"):
        config_dict[n] = []

    # Defaults: bool
    config_dict["pressure"] = False

    # Flatten the .toml dictionary, ignoring the top level [tag] directives (if
    # any).
    for k, v in parsed_toml.items():
        if isinstance(v, dict):
            for nested_k, nested_v in v.items():
                config_dict[nested_k] = nested_v
        else:
            config_dict[k] = v
    for k, v in config_dict.items():
        if k == "bonds":
            config_dict["bonds"] = [None] * len(v)
            for i, b in enumerate(v):
                config_dict["bonds"][i] = Bond(
                    atom_1=b[0],
                    atom_2=b[1],
                    equilibrium=b[2],
                    strength=b[3],
                )
        if k == "angle_bonds":
            config_dict["angle_bonds"] = [None] * len(v)
            for i, b in enumerate(v):
                config_dict["angle_bonds"][i] = Angle(
                    atom_1=b[0],
                    atom_2=b[1],
                    atom_3=b[2],
                    equilibrium=b[3],
                    strength=b[4],
                )
        if k == "dihedrals":
            config_dict["dihedrals"] = [None] * len(v)
            for i, b in enumerate(v):
                try:
                    dih_type = int(b[2][0])
                except IndexError:
                    Logger.rank0.log(
                        logging.WARNING,
                        "Dihedral type not provided, defaulting to 0."
                    )
                    dih_type = 0

                    # Probably it's better to move this in check_dihedrals?
                    wrong_len = len(b[1]) not in (1, 2)
                    wrong_type_1 = len(b[1]) == 1 and not isinstance(
                        b[1][0], float
                    )
                    wrong_type_2 = len(b[1]) == 2 and not isinstance(
                        b[1][0], list
                    )
                    if wrong_len or wrong_type_1 or wrong_type_2:
                        err_str = (
                            "The coefficients specified for the dihedral type "
                            "(0) do not match the correct structure. Either "
                            "use [lambda] or [[cn_prop], [dn_prop]], or select"
                            " the correct dihedral type."
                        )
                        Logger.rank0.log(logging.ERROR, err_str)
                        if comm.Get_rank() == 0:
                            raise RuntimeError(err_str)

                # FIXME: this is messy af, I don't like it
                if dih_type == 0 and isinstance(b[1][0], (float, int)):
                    coeff = propensity_potential_coeffs(b[1][0], comm)
                elif dih_type == 1 and len(b[1]) == 3:
                    coeff = np.array(
                        propensity_potential_coeffs(b[1][0][0], comm).tolist()
                        + b[1][1:]
                    )
                elif dih_type == 2:
                    coeff = np.array(b[1])
                else:
                    coeff = np.insert(
                        np.array(b[1]), 2, np.zeros((2, 5)), axis=0
                    )

                config_dict["dihedrals"][i] = Dihedral(
                    atom_1=b[0][0],
                    atom_2=b[0][1],
                    atom_3=b[0][2],
                    atom_4=b[0][3],
                    coeffs=coeff,
                    dih_type=dih_type,
                )
        # if k == "improper dihedrals":
        #     config_dict["improper dihedrals"] = [None] * len(v)
        # ...
        if k == "chi":
            config_dict["chi"] = [None] * len(v)
            for i, c in enumerate(v):
                c_ = sorted([c[0], c[1]])
                config_dict["chi"][i] = Chi(
                    atom_1=c_[0], atom_2=c_[1], interaction_energy=c[2]
                )
        """
        if k == "dielectric_type":
            config_dict["dielectric_type"] = [None] * len(v)
            for i, c in enumerate(v):
                c_ = sorted([c[0][0]])
                config_dict["dielectric_type"][i] = Dielectric_type(
                    atom_1=c_[0], dielectric_value=c[1][0]
                )
        """
        if k == "K_coupl":
            config_dict["K_coupl"] = [None] * len(v)
            for i, c in enumerate(v):
                c_ = sorted([c[0], c[1]])
                config_dict["K_coupl"][i] = K_Coupl(
                    atom_1=c_[0], atom_2=c_[1], squaregradient_energy=c[2]
                )
        if k == "target_pressure":
            if len(v) == 2:
                config_dict["target_pressure"] = Target_pressure(
                    P_L = v[0], P_N = v[1] # check condition # V array (still read as array?)
                )
            elif len(v) == 1:
                config_dict["target_pressure"] = Target_pressure(
                    P_L = v[0], P_N = None
                )
            else:
                config_dict["target_pressure"] = Target_pressure(
                    P_L = None, P_N = None
                )

    if file_path is not None:
        config_dict["file_name"] = file_path

    for n in (
        "n_steps", "time_step", "box_size", "mesh_size", "sigma", "kappa",
    ):
        if n not in config_dict:
            err_str = (
                f"No {n} specified in config file {file_path}. Unable to start"
                f" simulation."
            )
            Logger.rank0.log(logging.ERROR, err_str)
            if comm.Get_rank() == 0:
                raise ValueError(err_str)
    return Config(**config_dict)


def check_n_particles(config, indices, comm=MPI.COMM_WORLD):
    n_particles = comm.allreduce(len(indices), MPI.SUM)
    if config.n_particles is None:
        config = copy.deepcopy(config)
        config.n_particles = n_particles
        info_str = (
            f"No n_particles found in toml file {config.file_name}, defaulting"
            f" to indices.shape ({n_particles})"
        )
        Logger.rank0.log(logging.INFO, info_str)
        return config

    if n_particles != config.n_particles:
        warn_str = (
            f"n_particles in {config.file_name} ({config.n_particles}) does "
            "not match the shape of the indices array in the .HDF5 file "
            f"({n_particles}). Defaulting to using indices.shape "
            f"({n_particles})"
        )
        Logger.rank0.log(logging.WARNING, warn_str)
        if comm.Get_rank() == 0:
            warnings.warn(warn_str)
        config = copy.deepcopy(config)
        config.n_particles = n_particles
    return config


def check_max_molecule_size(config, comm=MPI.COMM_WORLD):
    if config.max_molecule_size is None:
        info_str = (
            f"No max_molecule_size found in toml file {config.file_name}, "
            f"defaulting to 201"
        )
        Logger.rank0.log(logging.INFO, info_str)
        config = copy.deepcopy(config)
        config.max_molecule_size = 201
        return config

    if config.max_molecule_size < 1:
        warn_str = (
            f"max_molecule_size in {config.file_name} must be a positive "
            f"integer, not {config.max_molecule_size}, defaulting to 201"
        )
        Logger.rank0.log(logging.WARNING, warn_str)
        if comm.Get_rank() == 0:
            warnings.warn(warn_str)
        config = copy.deepcopy(config)
        config.max_molecule_size = 201
        return config
    return config


def _find_unique_names(config, names, comm=MPI.COMM_WORLD):
    unique_names = np.unique(names)
    receive_buffer = comm.gather(unique_names, root=0)

    gathered_unique_names = None
    if comm.Get_rank() == 0:
        gathered_unique_names = np.unique(np.concatenate(receive_buffer))
    unique_names = comm.bcast(gathered_unique_names, root=0)
    unique_names = sorted([n.decode("UTF-8") for n in unique_names])
    config.unique_names = unique_names
    config.n_types = len(unique_names)
    return config


def _setup_type_to_name_map(config, names, types, comm=MPI.COMM_WORLD):
    if not hasattr(config, "unique_names"):
        config = _find_unique_names(config, names)
    name_to_type_ = {}
    for n, t in zip(names, types):
        n = n.decode("utf-8")
        if n not in name_to_type_:
            name_to_type_[n] = t
    receive_buffer = comm.gather(name_to_type_, root=0)
    gathered_dict = None
    if comm.Get_rank() == 0:
        gathered_dict = {}
        for d in receive_buffer:
            for k, v in d.items():
                if k not in gathered_dict:
                    gathered_dict[k] = v
                else:
                    assert v == gathered_dict[k]
    name_to_type_map = comm.bcast(gathered_dict, root=0)
    config.name_to_type_map = name_to_type_map
    config.type_to_name_map = {v: k for k, v in name_to_type_map.items()}
    return config


def check_bonds(config, names, comm=MPI.COMM_WORLD):
    if not hasattr(config, "unique_names"):
        config = _find_unique_names(config, names)
    unique_names = config.unique_names

    for b in config.bonds:
        if b.atom_1 not in unique_names or b.atom_2 not in unique_names:
            missing_str = ""
            if b.atom_1 not in unique_names:
                if b.atom_2 not in unique_names:
                    if b.atom_1 == b.atom_2:
                        missing_str = f"no {b.atom_1} atoms"
                    else:
                        missing_str = f"neither {b.atom_1}, {b.atom_2} atoms"
                else:
                    missing_str = f"no {b.atom_1} atoms"
            else:
                missing_str = f"no {b.atom_2} atoms"

            warn_str = (
                f"Bond type {b.atom_1}--{b.atom_2} specified in "
                f"{config.file_name} but {missing_str} are present in the "
                f"specified system (names array)"
            )
            Logger.rank0.log(logging.WARNING, warn_str)
            if comm.Get_rank() == 0:
                warnings.warn(warn_str)
    return config


def check_angles(config, names, comm=MPI.COMM_WORLD):
    if not hasattr(config, "unique_names"):
        config = _find_unique_names(config, names)
    unique_names = config.unique_names

    for a in config.angle_bonds:
        if (
            a.atom_1 not in unique_names
            or a.atom_2 not in unique_names
            or a.atom_3 not in unique_names
        ):
            missing = [
                a.atom_1 not in unique_names,
                a.atom_2 not in unique_names,
                a.atom_3 not in unique_names,
            ]
            missing_names = [
                atom
                for i, atom in enumerate([a.atom_1, a.atom_2, a.atom_3])
                if missing[i]
            ]
            missing_str = ", ".join(np.unique(missing_names))

            warn_str = (
                f"Angle bond type {a.atom_1}--{a.atom_2}--{a.atom_3} "
                f"specified in {config.file_name} but no {missing_str} atoms "
                f"are present in the specified system (names array)"
            )
            Logger.rank0.log(logging.WARNING, warn_str)
            if comm.Get_rank() == 0:
                warnings.warn(warn_str)
    return config


def check_dihedrals(config, names, comm=MPI.COMM_WORLD):
    if not hasattr(config, "unique_names"):
        config = _find_unique_names(config, names)
    unique_names = config.unique_names

    for d in config.dihedrals:
        if (
            d.atom_1 not in unique_names
            or d.atom_2 not in unique_names
            or d.atom_3 not in unique_names
            or d.atom_4 not in unique_names
        ):
            missing = [
                d.atom_1 not in unique_names,
                d.atom_2 not in unique_names,
                d.atom_3 not in unique_names,
                d.atom_4 not in unique_names,
            ]
            missing_names = [
                atom
                for i, atom in enumerate(
                    [d.atom_1, d.atom_2, d.atom_3, d.atom_4]
                )
                if missing[i]
            ]
            missing_str = ", ".join(np.unique(missing_names))

            warn_str = (
                f"Dihedral type {d.atom_1}--{d.atom_2}--{d.atom_3}--{d.atom_4}"
                f" specified in {config.file_name} but no {missing_str} atoms "
                f"are present in the specified system (names array)"
            )
            Logger.rank0.log(logging.WARNING, warn_str)
            if comm.Get_rank() == 0:
                warnings.warn(warn_str)
    return config


def check_chi(config, names, comm=MPI.COMM_WORLD):
    if not hasattr(config, "unique_names"):
        config = _find_unique_names(config, names)
    unique_names = config.unique_names

    for c in config.chi:
        if c.atom_1 not in unique_names or c.atom_2 not in unique_names:
            missing_str = ""
            if c.atom_1 not in unique_names:
                if c.atom_2 not in unique_names:
                    if c.atom_1 == c.atom_2:
                        missing_str = f"no {c.atom_1} atoms"
                    else:
                        missing_str = f"neither {c.atom_1}, {c.atom_2} atoms"
                else:
                    missing_str = f"no {c.atom_1} atoms"
            else:
                missing_str = f"no {c.atom_2} atoms"

            warn_str = (
                f"Chi interaction {c.atom_1}--{c.atom_2} specified in "
                f"{config.file_name} but {missing_str} are present in the "
                f"specified system (names array)"
            )
            Logger.rank0.log(logging.WARNING, warn_str)
            if comm.Get_rank() == 0:
                warnings.warn(warn_str)

    for i, n in enumerate(unique_names):
        for m in unique_names[i+1:]:
            found = False
            for c in config.chi:
                if (c.atom_1 == n and c.atom_2 == m) or (
                    c.atom_1 == m and c.atom_2 == n
                ):
                    found = True
            if not found:
                config.chi.append(
                    Chi(atom_1=n, atom_2=m, interaction_energy=0.0)
                )
                warn_str = (
                    f"Atom types {n} and {m} found in the "
                    f"system, but no chi interaction {n}--{m} "
                    f"specified in {config.file_name}. Defaulting to "
                    f"chi[{n}, {m}] = 0"
                )
                Logger.rank0.log(logging.WARNING, warn_str)
                if comm.Get_rank() == 0:
                    warnings.warn(warn_str)
    return config

def check_K_coupl(config, names, comm=MPI.COMM_WORLD):
    if not hasattr(config, "unique_names"):
        config = _find_unique_names(config, names)
    unique_names = config.unique_names
    #add warnings and error remarks here
    return config

def check_box_size(config, input_box, comm=MPI.COMM_WORLD):
    if config.box_size is not None:
        config.box_size = np.array(config.box_size, dtype=np.float32)
        if input_box.all() and not np.allclose(config.box_size, input_box, atol = 0.009):
            err_str = (
                f"Box size specified in {config.file_name}: "
                f"{config.box_size} does not match input box:"
                f"{input_box}"
            )
            Logger.rank0.log(logging.ERROR, err_str)
            if comm.Get_rank() == 0:
                raise ValueError(err_str)
    else:
        if input_box.all():
            config.box_size = input_box
        else:
            err_str = (
                f"No box information found"
            )
            Logger.rank0.log(logging.ERROR, err_str)
            if comm.Get_rank() == 0:
                raise ValueError(err_str)

    for b in config.box_size:
        if b <= 0.0:
            err_str = (
                f"Invalid box size specified in {config.file_name}: "
                f"{config.box_size}"
            )
            Logger.rank0.log(logging.ERROR, err_str)
            if comm.Get_rank() == 0:
                raise ValueError(err_str)
    return config


def check_integrator(config, comm=MPI.COMM_WORLD):
    if config.integrator.lower() not in ("velocity-verlet", "respa"):
        err_str = (
            f"Invalid integrator specified in {config.file_name}: "
            f'{config.integrator}. Available options "velocity-verlet" or '
            f'"respa".'
        )
        Logger.rank0.log(logging.ERROR, err_str)
        if comm.Get_rank() == 0:
            raise ValueError(err_str)

    if config.integrator.lower() == "respa":
        if isinstance(config.respa_inner, float):
            warn_str = (
                f"Number of inner rRESPA time steps in "
                f"{config.file_name}: {config.respa_inner} specified "
                f"as float, using {int(config.respa_inner)}"
            )
            Logger.rank0.log(logging.WARNING, warn_str)
            if comm.Get_rank() == 0:
                warnings.warn(warn_str)
            config.respa_inner = int(config.respa_inner)
        elif not isinstance(config.respa_inner, int):
            err_str = (
                f"Invalid number of inner rRESPA time steps in "
                f"{config.file_name}: {config.respa_inner}. Must be "
                f"positive integer"
            )
            Logger.rank0.log(logging.ERROR, err_str)
            raise TypeError(err_str)

        if config.respa_inner <= 0:
            err_str = (
                f"Invalid number of inner rRESPA time steps in "
                f"{config.file_name}: {config.respa_inner}. Must be "
                f"positive integer"
            )
            Logger.rank0.log(logging.ERROR, err_str)
            raise ValueError(err_str)

    if (
        config.integrator.lower() == "velocity-verlet"
        and config.respa_inner != 1
    ):
        warn_str = (
            f"Integrator type Velocity-Verlet specified in {config.file_name} "
            f"and inner rRESPA time steps set to {config.respa_inner}. "
            f"Using respa_inner = 1"
        )
        Logger.rank0.log(logging.WARNING, warn_str)
        if comm.Get_rank() == 0:
            warnings.warn(warn_str)
        config.respa_inner = 1

    return config


def check_hamiltonian(config, comm=MPI.COMM_WORLD):
    valid_hamiltonians = ["defaultnochi", "defaultwithchi", "squaredphi"]

    if config.hamiltonian is None:
        if len(config.chi) == 0:
            warn_str = (
                f"No hamiltonian form and no chi interactions specified in "
                f"{config.file_name}, defaulting to DefaultNoChi hamiltonian"
            )
            Logger.rank0.log(logging.WARNING, warn_str)
            if comm.Get_rank() == 0:
                warnings.warn(warn_str)
            config.hamiltonian = "DefaultNoChi"
        else:
            warn_str = (
                f"No hamiltonian form specified in {config.file_name}, but "
                f"chi interactions are specified, defaulting to "
                f"DefaultWithChi hamiltonian"
            )
            Logger.rank0.log(logging.WARNING, warn_str)
            if comm.Get_rank() == 0:
                warnings.warn(warn_str)
            config.hamiltonian = "DefaultWithChi"
    elif config.hamiltonian.lower() not in valid_hamiltonians:
        err_str = (
            f"The specified Hamiltonian {config.hamiltonian} was not "
            f"recognized as a valid Hamiltonian."
        )
        Logger.rank0.log(logging.ERROR, err_str)
        raise NotImplementedError(err_str)

    return config


def check_n_flush(config, comm=MPI.COMM_WORLD):
    if config.n_print:
        if config.n_flush is None:
            config.n_flush = 10000 // config.n_print
    return config


def check_n_print(config, comm=MPI.COMM_WORLD):
    if (not isinstance(config.n_print, int) and
        not isinstance(config.n_print, float) and
        config.n_print is not None):
        err_str = (
            f"invalid value for n_print ({config.n_print})"
        )
        Logger.rank0.log(logging.ERROR, err_str)
        raise RuntimeError(err_str)        
    
    if config.n_print is None or config.n_print <= 0:
        config.n_print = False
    elif not isinstance(config.n_print, int):
        if isinstance(config.n_print, float):
            warn_str = (
                f"n_print is a float ({config.n_print}), not int, using "
                f"{int(round(config.n_print))}"
            )
            Logger.rank0.log(logging.WARNING, warn_str)
            if comm.Get_rank() == 0:
                warnings.warn(warn_str)

            config.n_print = int(round(config.n_print))
        else:
            err_str = (
                f"invalid value for n_print ({config.n_print})"
            )
            Logger.rank0.log(logging.ERROR, err_str)
            raise RuntimeError(err_str)
    return config


def check_tau(config, comm=MPI.COMM_WORLD):
    if config.tau is None and config.target_temperature is not None:
        warn_str = "target temp specified but no tau, defaulting 0.7"
        config.tau = 0.7
        Logger.rank0.log(logging.WARNING, warn_str)
        if comm.Get_rank() == 0:
            warnings.warn(warn_str)
    return config


def check_start_and_target_temperature(config, comm=MPI.COMM_WORLD):
    """Validate provided starting and target thermostat temperatures

    Assesses the provided temperature target and ensures it is a non-negative
    floating point number or :code:`False`. Ensures the starting temperature is
    a non-negative floating point number or :code:`False`.

    If the value for either is :code:`None`, the returned configuration object
    has the values defaulted to :code:`False` in each case.

    Parameters
    ----------
    config : Config
        Configuration object.

    Returns
    -------
    validated_config : Config
        Configuration object with validated :code:`target_temperature` and
        :code:`start_temperature`.
    """
    for t in ("start_temperature", "target_temperature"):
        if getattr(config, t) is not None:
            try:
                if getattr(config, t) < 0:
                    warn_str = (
                        f"{t} set to negative value ({getattr(config, t)}), "
                        f"defaulting to False"
                    )
                    setattr(config, t, False)
                    Logger.rank0.log(logging.WARNING, warn_str)
                    if comm.Get_rank() == 0:
                        warnings.warn(warn_str)
            except TypeError as e:
                err_str = (
                    f"Could not interpret {t} = {repr(getattr(config, t))} as "
                    f"a number."
                )
                raise TypeError(err_str) from e

    if config.start_temperature is None:
        config.start_temperature = False
    if config.target_temperature is None:
        config.target_temperature = False
    return config


def check_mass(config, comm=MPI.COMM_WORLD):
    if config.mass is None:
        info_str = "no mass specified, defaulting to 72.0"
        config.mass = 72.0
        Logger.rank0.log(logging.INFO, info_str)
    elif not isinstance(config.mass, int) and not isinstance(config.mass, float):
        err_str = (
            f"specified mass is invalid type {config.mass}, "
            f"({type(config.mass)})"
        )
        Logger.rank0.log(logging.ERROR, err_str)
        raise TypeError(err_str)
    elif config.mass < 0:
        err_str = f"invalid mass specified, {config.mass}"
        Logger.rank0.log(logging.ERROR, err_str)
        raise ValueError(err_str)
    else:
        config.mass = float(config.mass)

    return config


def check_domain_decomposition(config, comm=MPI.COMM_WORLD):
    dd = config.domain_decomposition
    if dd is None or dd is False:
        config.domain_decomposition = False
        return config

    if isinstance(dd, int):
        if dd < 0:
            warn_str = "negative domain_decomposition specified, using False"
            config.domain_decomposition = False
            Logger.rank0.log(logging.WARNING, warn_str)
            if comm.Get_rank() == 0:
                warnings.warn(warn_str)
    elif isinstance(dd, float):
        if dd < 0.0:
            warn_str = "negative domain_decomposition specified, using False"
            config.domain_decomposition = False
        else:
            warn_str = (
                f"domain_decomposition ({config.domain_decomposition}) is not "
                f"an integer, using {int(round(dd))}"
            )
            config.domain_decomposition = int(round(dd))
        Logger.rank0.log(logging.WARNING, warn_str)
        if comm.Get_rank() == 0:
            warnings.warn(warn_str)
    else:
        err_str = (f"invalid value for domain_decomposition "
                   f"({config.domain_decomposition}) use an integer")
        Logger.rank0.log(logging.ERROR, err_str)
        raise ValueError(err_str)

    return config


def check_name(config, comm=MPI.COMM_WORLD):
    if config.name is None:
        root_current_time = ""
        if comm.Get_rank() == 0:
            root_current_time = datetime.datetime.now().strftime(
                "%m/%d/%Y, %H:%M:%S"
            )
        current_time = comm.bcast(root_current_time, root=0)

        if config.name is None:
            config.name = "sim" + current_time
    else:
        config.name = str(config.name)
    return config

def check_NPT_conditions(config, comm=MPI.COMM_WORLD):
    """
    Check validity of barostat_type, barostat,
    a, rho0, target_pressure, tau_p
    """
    if not config.barostat_type:
        config.barostat_type = 'berendsen'
        warn_str = "barostat_type not specified,"\
                "setting to berendsen"
        Logger.rank0.log(logging.WARNING, warn_str)
        if comm.Get_rank() == 0: warnings.warn(warn_str)
    if config.barostat is None:
        if(config.tau_p is not None
                or (config.target_pressure.P_L and config.target_pressure.P_N) is not None):
            err_str = "barostat not specified but config.tau_p "\
                      "or config.target_pressure specified, cannot start simulation {config.barostat}"
            Logger.rank0.log(logging.ERROR, err_str)
            if comm.Get_rank() == 0:
                raise TypeError(err_str)
        if config.a:
            warn_str = "a specified but no barostat,"\
                    "setting a to average density"
            Logger.rank0.log(logging.WARNING, warn_str)
            if comm.Get_rank() == 0: warnings.warn(warn_str)
        if config.rho0:
            warn_str = "rho0 specified but no barostat,"\
                    "setting rho0 to average density"
            Logger.rank0.log(logging.WARNING, warn_str)
            if comm.Get_rank() == 0: warnings.warn(warn_str)

    if config.barostat is not None:
        if (config.barostat != 'isotropic' and config.barostat != 'semiisotropic'):
            err_str = "barostat option not recognised. Valid options: isotropic, semiisotropic"
            Logger.rank0.log(logging.ERROR, err_str)
            if comm.Get_rank() == 0:
                raise TypeError(err_str)
        if config.target_pressure.P_L is None:
            config.target_pressure.P_L = 1.0 #bar
            config.target_pressure.P_N = None
            if config.barostat == 'semiisotropic':
                config.target_pressure.P_N = 1.0 #bar
            warn_str = "barostat specified but no target_pressure, defaulting to 1.0 bar"
            Logger.rank0.log(logging.WARNING, warn_str)
            if comm.Get_rank() == 0: warnings.warn(warn_str)
        if config.tau_p is None:
            if config.tau <= 0.1:
                config.tau_p = config.tau * 10.0
            else:
                config.tau_p = 1.0
            warn_str = "barostat specified but no tau_p, defaulting to "+str(config.tau_p)
            Logger.rank0.log(logging.WARNING, warn_str)
            if comm.Get_rank() == 0: warnings.warn(warn_str)
        if not config.a:
            err_str = "a not specified; cannot start simulation {config.a}"
            Logger.rank0.log(logging.ERROR, err_str)
            if comm.Get_rank() == 0:
                raise TypeError(err_str)
        if not config.rho0:
            warn_str = "rho0 not specified;"\
                    "setting rho0 to average density"
            Logger.rank0.log(logging.WARNING, warn_str)
            if comm.Get_rank() == 0: warnings.warn(warn_str)


    return config

def check_thermostat_coupling_groups(config, comm=MPI.COMM_WORLD):
    if any(config.thermostat_coupling_groups):
        found = [0 for _ in config.unique_names]
        unique_names = [n for n in config.unique_names]
        for i, group in enumerate(config.thermostat_coupling_groups):
            for species in group:
                try:
                    ind = unique_names.index(species)
                    found[ind] += 1
                except ValueError as e:
                    err_str = (
                        f"Particle species {species} specified in thermostat "
                        f"coupling group {i}, but no {species} particles were "
                        "found in the system."
                    )
                    raise ValueError(err_str) from e
        if any([True if f > 1 else False for f in found]):
            for i, f in enumerate(found):
                if f > 1:
                    species = unique_names[i]
                    err_str = (
                        f"Particle species {species} specified in multiple "
                        "thermostat coupling groups; "
                        f"{config.thermostat_coupling_groups}."
                    )
                    raise ValueError(err_str)
        if not all([True if f == 1 else False for f in found]):
            for i, f in enumerate(found):
                if f != 1:
                    species = unique_names[i]
                    err_str = (
                        f"Particle species {species} not specified in any "
                        f"thermostat coupling group, but {species} particles "
                        "were found in the system"
                    )
                    raise ValueError(err_str)
    return config

def check_m(config, comm = MPI.COMM_WORLD):
    if config.m==[]:
        config.m = [1.0 for t in range(config.n_types)]
    return config

def check_n_b(config, comm = MPI.COMM_WORLD):
    if config.n_b is None:
        warn_str = (
        f"config.n_b not specified."
        "Defaulting to 1"
        )
        config.n_b = 1
        Logger.rank0.log(logging.WARNING, warn_str)
        if comm.Get_rank() == 0: warnings.warn(warn_str)
    return config

def check_cancel_com_momentum(config, comm=MPI.COMM_WORLD):
    if isinstance(config.cancel_com_momentum, int):
        if config.cancel_com_momentum == 0 or config.cancel_com_momentum < 0:
            config.cancel_com_momentum = False
    elif not isinstance(config.cancel_com_momentum, bool):
        err_str = (
            f"Could not interpret {config.cancel_com_momentum} as an integer "
            f"or boolean."
        )
        raise ValueError(err_str)
    return config

def sort_dielectric_by_type_id(config, charges,types):
    dielectric_val = np.zeros(config.n_types)
    for j in range(config.n_types):
        name = config.dielectric_type[j][0][0]
        type_id = config.name_to_type_map[name]
        dielectric_val[type_id] = config.dielectric_type[j][1][0]
    config.dielectric_type = dielectric_val.copy()

    N = len(charges)
    len_list = np.zeros(config.n_types)
    dielectric_by_types = np.zeros(N)
    for i in range(N):
        dielectric_by_types[i] = dielectric_val[types[i]]
    #print("types ", types)
    #print("diel  val", dielectric_by_types)
    #print("charges", charges)
    #print(config.name_to_type_map)
    return dielectric_by_types # by types with each particle id

def get_charges_types_list(config, types, charges, comm = MPI.COMM_WORLD):
    # in case no type t in rank
    check_val = -100.0 # some random value that will never be encountered
    charges_list = np.full(config.n_types, check_val) # gatherv cant handle None
    rank = comm.Get_rank()
    #print(charges_list)
    for t_ in range(config.n_types):
        if t_ in types:
            charges_list[t_] = charges[types == t_][0]
        #else:
        #    print("type not in rank ", rank)
    #print(charges_list)
    #if rank == 0:
    nprocs = int(comm.Get_size())
    recv_charges = None
    if rank == 0:
        recv_charges = np.full(config.n_types*nprocs, check_val) # gatherv cant handle None
    comm.Gather(charges_list, recv_charges,  root = 0)
    #print(recv_charges)
    ## make a charges list
    if rank == 0:
        config_charges = np.zeros(config.n_types)
        test_config = np.full(config.n_types, check_val)
        for j in range(nprocs):
            for i in range(config.n_types):
                if recv_charges[i + j*config.n_types] != check_val:
                    config_charges[i] = recv_charges[i + j*config.n_types]
            if np.any([test_config,config_charges]):
                continue
            else:
                break

        #print(config_charges)
        #print(config.name_to_type_map)
        #print(charges[types == 0][0],charges[types == 1][0],charges[types == 2][0],charges[types == 3][0],
        #        charges[types == 4][0])
    else:
        config_charges = np.zeros(config.n_types)

    comm.Bcast(config_charges, root=0)
    #print("config_charges", config_charges , "rank", rank)
    #print(recv_charges)
    #rank = comm.Get_rank()
    #print(all_charges)
    return config_charges

def check_dielectric(config, comm = MPI.COMM_WORLD):
    err_str_const = "Dielectric constant not given."
    if config.coulombtype == 'PIC_Spectral':
        assert config.dielectric_const != None,err_str_const

    err_str = "Dielectric list is empty."
    if config.coulombtype == 'PIC_Spectral_GPE':
        assert len(config.dielectric_type) != 0,err_str
        #default values
        if config.pol_mixing is None:
                config.pol_mixing = 0.6
        if config.conv_crit is None:
            config.conv_crit = 1e-6
    return config


def check_config(config, indices, names, types, input_box, comm=MPI.COMM_WORLD):
    ## Note input_box from pressure
    """Performs various checks on the specfied config to ensure consistency

    Parameters
    ----------
    config : Config
        Configuration object.
    indices : (N,) numpy.ndarray
        Array of integer indices for :code:`N` particles.
    names : (N,) numpy.ndarray
        Array of string names for :code:`N` particles.
    types : (N,) numpy.ndarray
        Array of integer type indices for :code:`N` particles.
    comm : mpi4py.Comm, optional
        MPI communicator, defaults to :code:`mpi4py.COMM_WORLD`.

    Returns
    -------
    config : Config
        Validated configuration object.
    """
    config = _find_unique_names(config, names, comm=comm)
    if types is not None:
        config = _setup_type_to_name_map(config, names, types, comm=comm)
    config = check_box_size(config, input_box, comm=comm)
    config = check_integrator(config, comm=comm)
    config = check_max_molecule_size(config, comm=comm)
    config = check_tau(config, comm=comm)
    config = check_start_and_target_temperature(config, comm=comm)
    config = check_mass(config, comm=comm)
    config = check_domain_decomposition(config, comm=comm)
    config = check_name(config, comm=comm)
    config = check_n_particles(config, indices, comm=comm)
    config = check_chi(config, names, comm=comm)
    config = check_K_coupl(config, names, comm=comm)
    config = check_bonds(config, names, comm=comm)
    config = check_angles(config, names, comm=comm)
    config = check_dihedrals(config, names, comm=comm)
    config = check_hamiltonian(config, comm=comm)
    config = check_NPT_conditions(config, comm=comm)
    config = check_n_b(config, comm=comm)
    config = check_m(config, comm=comm)
    config = check_thermostat_coupling_groups(config, comm=comm)
    config = check_cancel_com_momentum(config, comm=comm)
<<<<<<< HEAD
    config = check_dielectric(config,comm=comm)
    return config
=======
    config = check_n_print(config, comm=comm)
    config = check_n_flush(config, comm=comm)
    return config


def check_charges(charges, comm=MPI.COMM_WORLD):
    """Check if charges across ranks sum to zero.

    Parameters
    ----------
    charges : (N,) numpy.ndarray
        Array of floats with charges for :code:`N` particles.
    comm : mpi4py.Comm, optional
        MPI communicator, defaults to :code:`mpi4py.COMM_WORLD`.
    """  
    total_charge = comm.allreduce(np.sum(charges), MPI.SUM)

    if not np.isclose(total_charge, 0.):
        warn_str = (
            f"Charges in the input file do not sum to zero. "
            f"Total charge is {total_charge}."
        )
        Logger.rank0.log(logging.WARNING, warn_str)
        if comm.Get_rank() == 0:
            warnings.warn(warn_str)
>>>>>>> decb4d4a
<|MERGE_RESOLUTION|>--- conflicted
+++ resolved
@@ -297,13 +297,26 @@
 
         ret_str = f'\n\n\tConfig: {self.file_name}\n\t{50 * "-"}\n'
         for k, v in self.__dict__.items():
-            #, "dielectric_type") below possibility:
-            if k not in ("target_pressure", "bonds", "angle_bonds", "dihedrals", "chi", "K_coupl", "thermostat_coupling_groups"):
-                    ret_str += f"\t{k}: {v}\n"
-        ret_str += target_pressure_str + bonds_str + angle_str + dihedrals_str + chi_str + K_coupl_str + thermostat_coupling_groups_str
-        #   + dielectric_type_str
+            if k not in (
+                "target_pressure", 
+                "bonds", 
+                "angle_bonds", 
+                "dihedrals", 
+                "chi", 
+                "K_coupl", 
+                "thermostat_coupling_groups"
+            ):
+                ret_str += f"\t{k}: {v}\n"
+        ret_str += (
+            target_pressure_str 
+            + bonds_str 
+            + angle_str 
+            + dihedrals_str 
+            + chi_str 
+            + K_coupl_str 
+            + thermostat_coupling_groups_str
+        )
         return ret_str
-
 
 
 def read_config_toml(file_path):
@@ -380,22 +393,17 @@
         "coulombtype",
         "convergence_type",
         "dielectric_const",
-<<<<<<< HEAD
         "pol_mixing",
         "conv_crit",
         "dielectric_type",
         "n_b",
         "box_size",
-=======
         "n_flush",
->>>>>>> decb4d4a
     ):
         config_dict[n] = None
 
     # Defaults = []
 
-    ### note: check if order makes sense in how it is parsed
-    ## in denfac
     for n in ("bonds", "angle_bonds", "dihedrals", "chi", "K_coupl",
             "tags", "m","dielectric_type","target_pressure"):
         config_dict[n] = []
@@ -1300,7 +1308,6 @@
 
 
 def check_config(config, indices, names, types, input_box, comm=MPI.COMM_WORLD):
-    ## Note input_box from pressure
     """Performs various checks on the specfied config to ensure consistency
 
     Parameters
@@ -1344,10 +1351,7 @@
     config = check_m(config, comm=comm)
     config = check_thermostat_coupling_groups(config, comm=comm)
     config = check_cancel_com_momentum(config, comm=comm)
-<<<<<<< HEAD
     config = check_dielectric(config,comm=comm)
-    return config
-=======
     config = check_n_print(config, comm=comm)
     config = check_n_flush(config, comm=comm)
     return config
@@ -1373,4 +1377,3 @@
         Logger.rank0.log(logging.WARNING, warn_str)
         if comm.Get_rank() == 0:
             warnings.warn(warn_str)
->>>>>>> decb4d4a
