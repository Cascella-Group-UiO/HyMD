--- conflicted
+++ resolved
@@ -1077,10 +1077,7 @@
     config = check_hamiltonian(config, comm=comm)
     config = check_thermostat_coupling_groups(config, comm=comm)
     config = check_cancel_com_momentum(config, comm=comm)
-<<<<<<< HEAD
     config = check_n_print(config, comm=comm)
-    return config
-=======
     config = check_n_flush(config, comm=comm)
     return config
 
@@ -1105,4 +1102,3 @@
         Logger.rank0.log(logging.WARNING, warn_str)
         if comm.Get_rank() == 0:
             warnings.warn(warn_str)
->>>>>>> 6b1452b1
