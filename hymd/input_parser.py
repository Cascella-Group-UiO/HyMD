import copy
import toml
import datetime
import logging
import warnings
import numpy as np
from mpi4py import MPI
from dataclasses import dataclass, field
from typing import List, Union, ClassVar
from force import Bond, Angle, Chi
from logger import Logger


@dataclass
class Config:
    R: ClassVar[float] = 0.00831446261815324  # kJ/mol K, gas constant

    n_steps: int
    time_step: float
    box_size: Union[List[float], np.ndarray]
    mesh_size: Union[Union[List[int], np.ndarray], int]
    sigma: float
    kappa: float

    n_print: int = None
    tau: float = None
    start_temperature: Union[float, bool] = None
    target_temperature: Union[float, bool] = None
    mass: float = None
    hamiltonian: str = None
    domain_decomposition: Union[int, bool] = None
    integrator: str = None
    respa_inner: int = 1
    file_name: str = "<config file path unknown>"
    name: str = None
    tags: List[str] = field(default_factory=list)
    chi: List[Chi] = field(default_factory=list)
    angle_bonds: List[Angle] = field(default_factory=list)
    bonds: List[Bond] = field(default_factory=list)
    n_particles: int = None
    max_molecule_size: int = None
    n_flush: int = None
    thermostat_work: float = 0.0
    thermostat_coupling_groups: List[List[str]] = field(default_factory=list)
    initial_energy: float = None
    cancel_com_momentum: Union[int, bool] = False

    def __str__(self):
        bonds_str = "\tbonds:\n" + "".join(
            [
                (f"\t\t{k.atom_1} {k.atom_2}: " + f"{k.equilibrium}, {k.strength}\n")
                for k in self.bonds
            ]
        )
        angle_str = "\tangle_bonds:\n" + "".join(
            [
                (
                    f"\t\t{k.atom_1} {k.atom_2} {k.atom_3}: "
                    + f"{k.equilibrium}, {k.strength}\n"
                )
                for k in self.angle_bonds
            ]
        )
        chi_str = "\tchi:\n" + "".join(
            [
                (f"\t\t{k.atom_1} {k.atom_2}: " + f"{k.interaction_energy}\n")
                for k in self.chi
            ]
        )
        thermostat_coupling_groups_str = ""
        if any(self.thermostat_coupling_groups):
            thermostat_coupling_groups_str = "\tthermostat_coupling_groups:\n" + "".join(
                [
                    "\t\t" + ", ".join(
                        [f"{n}" for n in ng]
                    ) + "\n" for ng in self.thermostat_coupling_groups
                ]
            )

        ret_str = f'\n\n\tConfig: {self.file_name}\n\t{50 * "-"}\n'
        for k, v in self.__dict__.items():
            if k not in ("bonds", "angle_bonds", "chi", "thermostat_coupling_groups"):
                ret_str += f"\t{k}: {v}\n"
        ret_str += bonds_str + angle_str + chi_str + thermostat_coupling_groups_str
        return ret_str


def convert_CONF_to_config(CONF, file_path=None):
    # Name in CONF.py, name in class Config, default if not present in CONF.py
    vars_names_defaults = [
        ("mass", "mass", 72.0),
        ("NSTEPS", "n_steps", 1),
        ("nprint", "n_print", -1),
        ("dt", "time_step", 0.03),
        ("L", "box_size", [1.0, 1.0, 1.0]),
        ("Nv", "mesh_size", 50),
        ("Np", "n_particles", -1),
        ("domain_decomp", "domain_decomposition", False),
        ("sigma", "sigma", 0.5),
        ("T_start", "start_temperature", False),
        ("T0", "target_temperature", False),
        ("kappa", "kappa", 0.05),
        ("tau", "tau", 0.7),
    ]
    config_dict = {}
    for x in vars_names_defaults:
        CONF_name = x[0]
        config_name = x[1]
        default = x[2]
        config_dict[config_name] = CONF[CONF_name] if CONF_name in CONF else default

        # Warning: all the keywords have to be specified in the CONF.py for this to work
        # CONF.pop(CONF_name)
        if CONF_name in CONF:
            CONF.pop(CONF_name)

    if file_path is not None:
        config_dict["file_name"] = file_path
    if "respa" in CONF or "RESPA" in CONF:
        config_dict["integrator"] = "respa"
        config_dict["respa_inner"] = CONF["respa_inner"] if "respa_inner" in CONF else 1
        CONF.pop("respa") if "respa" in CONF else CONF.pop("RESPA")
        CONF.pop("respa_inner")
    else:
        config_dict["integrator"] = "velocity-verlet"
    for k in ("bonds", "angle_bonds", "chi"):
        config_dict[k] = []

    if "bonds" in CONF:
        bonds = [None] * len(CONF["bonds"])
        for i, b in enumerate(CONF["bonds"]):
            bonds[i] = Bond(
                atom_1=b[0][0], atom_2=b[0][1], equilibrium=b[1][0], strength=b[1][1]
            )
        config_dict["bonds"] = bonds
        CONF.pop("bonds")
    if "angle_bonds" in CONF:
        angle_bonds = [None] * len(CONF["angle_bonds"])
        for i, b in enumerate(CONF["angle_bonds"]):
            angle_bonds[i] = Angle(
                atom_1=b[0][0],
                atom_2=b[0][1],
                atom_3=b[0][2],
                equilibrium=b[1][0],
                strength=b[1][1],
            )
        config_dict["angle_bonds"] = angle_bonds
        CONF.pop("angle_bonds")
    if "chi" in CONF:
        chi = [None] * len(CONF["chi"])
        for i, c in enumerate(CONF["chi"]):
            chi[i] = Chi(atom_1=c[0][0], atom_2=c[0][1], interaction_energy=c[1][0])
        config_dict["chi"] = chi
        CONF.pop("chi")

    ignore_names = [
        "dV",
        "k",
        "k0",
        "k1",
        "k2",
        "kdHdk",
        "np",
        "ntypes",
        "rho0",
        "sympy",
        "phi",
        "phi0",
        "phi1",
        "phi2",
        "phi3",
        "phi4",
        "phi5",
        "phi6",
        "phi7",
        "phi8",
        "phi9",
        "types",
    ]
    ignore_names.append([f"phi{i}" for i in range(100)])
    for k, v in sorted(CONF.items()):
        if not k.startswith("_") and k not in ignore_names:
            warn_str = (
                f"{k} = {v} in "
                f'{file_path if file_path else "config file"}'
                f" ignored when converting to Config object."
            )
            Logger.rank0.log(logging.WARNING, warn_str)

            # warn only if string in CONF?
            # warnings.warn(warn_str in CONF)
            warnings.warn(warn_str)
    return Config(**config_dict)


def read_config_toml(file_path):
    with open(file_path, "r") as in_file:
        toml_content = in_file.read()
    return toml_content


def parse_config_toml(toml_content, file_path=None, comm=MPI.COMM_WORLD):
    parsed_toml = toml.loads(toml_content)
    config_dict = {}

    # Defaults = None
    for n in (
        "n_print",
        "tau",
        "start_temperature",
        "target_temperature",
        "mass",
        "hamiltonian",
        "domain_decomposition",
        "integrator",
        "name",
        "n_particles",
        "max_molecule_size",
    ):
        config_dict[n] = None

    # Defaults = []
    for n in ("bonds", "angle_bonds", "chi", "tags"):
        config_dict[n] = []

    # Flatten the .toml dictionary, ignoring the top level [tag] directives (if
    # any).
    for k, v in parsed_toml.items():
        if isinstance(v, dict):
            for nested_k, nested_v in v.items():
                config_dict[nested_k] = nested_v
        else:
            config_dict[k] = v
    for k, v in config_dict.items():
        if k == "bonds":
            config_dict["bonds"] = [None] * len(v)
            for i, b in enumerate(v):
                config_dict["bonds"][i] = Bond(
                    atom_1=b[0][0],
                    atom_2=b[0][1],
                    equilibrium=b[1][0],
                    strength=b[1][1],
                )
        if k == "angle_bonds":
            config_dict["angle_bonds"] = [None] * len(v)
            for i, b in enumerate(v):
                config_dict["angle_bonds"][i] = Angle(
                    atom_1=b[0][0],
                    atom_2=b[0][1],
                    atom_3=b[0][2],
                    equilibrium=b[1][0],
                    strength=b[1][1],
                )
        if k == "chi":
            config_dict["chi"] = [None] * len(v)
            for i, c in enumerate(v):
                c_ = sorted([c[0][0], c[0][1]])
                config_dict["chi"][i] = Chi(
                    atom_1=c_[0], atom_2=c_[1], interaction_energy=c[1][0]
                )

    if file_path is not None:
        config_dict["file_name"] = file_path

    for n in ("n_steps", "time_step", "box_size", "mesh_size", "sigma", "kappa"):
        if n not in config_dict:
            err_str = (
                f"No {n} specified in config file {file_path}. Unable to start"
                f" simulation."
            )
            Logger.rank0.log(logging.ERROR, err_str)
            if comm.Get_rank() == 0:
                raise ValueError(err_str)
    return Config(**config_dict)


def check_n_particles(config, indices, comm=MPI.COMM_WORLD):
    n_particles = comm.allreduce(len(indices), MPI.SUM)
    if config.n_particles is None:
        config = copy.deepcopy(config)
        config.n_particles = n_particles
        info_str = (
            f"No n_particles found in toml file {config.file_name}, defaulting"
            f" to indices.shape ({n_particles})"
        )
        Logger.rank0.log(logging.INFO, info_str)
        return config

    if n_particles != config.n_particles:
        warn_str = (
            f"n_particles in {config.file_name} ({config.n_particles}) does "
            "not match the shape of the indices array in the .HDF5 file "
            f"({n_particles}). Defaulting to using indices.shape "
            f"({n_particles})"
        )
        Logger.rank0.log(logging.WARNING, warn_str)
        if comm.Get_rank() == 0:
            warnings.warn(warn_str)
        config = copy.deepcopy(config)
        config.n_particles = n_particles
    return config


def check_max_molecule_size(config, comm=MPI.COMM_WORLD):
    if config.max_molecule_size is None:
        info_str = (
            f"No max_molecule_size found in toml file {config.file_name}, "
            f"defaulting to 201"
        )
        Logger.rank0.log(logging.INFO, info_str)
        config = copy.deepcopy(config)
        config.max_molecule_size = 201
        return config

    if config.max_molecule_size < 1:
        warn_str = (
            f"max_molecule_size in {config.file_name} must be a positive "
            f"integer, not {config.max_molecule_size}, defaulting to 201"
        )
        Logger.rank0.log(logging.WARNING, warn_str)
        if comm.Get_rank() == 0:
            warnings.warn(warn_str)
        config = copy.deepcopy(config)
        config.max_molecule_size = 201
        return config
    return config


def _find_unique_names(config, names, comm=MPI.COMM_WORLD):
    unique_names = np.unique(names)
    receive_buffer = comm.gather(unique_names, root=0)

    gathered_unique_names = None
    if comm.Get_rank() == 0:
        gathered_unique_names = np.unique(np.concatenate(receive_buffer))
    unique_names = comm.bcast(gathered_unique_names, root=0)
    unique_names = sorted([n.decode("UTF-8") for n in unique_names])
    config.unique_names = unique_names
    config.n_types = len(unique_names)
    return config


def _setup_type_to_name_map(config, names, types, comm=MPI.COMM_WORLD):
    if not hasattr(config, "unique_names"):
        config = _find_unique_names(config, names)
    name_to_type_ = {}
    for n, t in zip(names, types):
        n = n.decode("utf-8")
        if n not in name_to_type_:
            name_to_type_[n] = t
    receive_buffer = comm.gather(name_to_type_, root=0)
    gathered_dict = None
    if comm.Get_rank() == 0:
        gathered_dict = {}
        for d in receive_buffer:
            for k, v in d.items():
                if k not in gathered_dict:
                    gathered_dict[k] = v
                else:
                    assert v == gathered_dict[k]
    name_to_type_map = comm.bcast(gathered_dict, root=0)
    config.name_to_type_map = name_to_type_map
    config.type_to_name_map = {v: k for k, v in name_to_type_map.items()}
    return config


def check_bonds(config, names, comm=MPI.COMM_WORLD):
    if not hasattr(config, "unique_names"):
        config = _find_unique_names(config, names)
    unique_names = config.unique_names

    for b in config.bonds:
        if b.atom_1 not in unique_names or b.atom_2 not in unique_names:
            missing_str = ""
            if b.atom_1 not in unique_names:
                if b.atom_2 not in unique_names:
                    if b.atom_1 == b.atom_2:
                        missing_str = f"no {b.atom_1} atoms"
                    else:
                        missing_str = f"neither {b.atom_1}, nor {b.atom_2} atoms"
                else:
                    missing_str = f"no {b.atom_1} atoms"
            else:
                missing_str = f"no {b.atom_2} atoms"

            warn_str = (
                f"Bond type {b.atom_1}--{b.atom_2} specified in "
                f"{config.file_name} but {missing_str} are present in the "
                f"specified system (names array)"
            )
            Logger.rank0.log(logging.WARNING, warn_str)
            if comm.Get_rank() == 0:
                warnings.warn(warn_str)
    return config


def check_angles(config, names, comm=MPI.COMM_WORLD):
    if not hasattr(config, "unique_names"):
        config = _find_unique_names(config, names)
    unique_names = config.unique_names

    for a in config.angle_bonds:
        if (
            a.atom_1 not in unique_names
            or a.atom_2 not in unique_names
            or a.atom_3 not in unique_names
        ):
            missing = [
                a.atom_1 not in unique_names,
                a.atom_2 not in unique_names,
                a.atom_3 not in unique_names,
            ]
            missing_names = [
                atom
                for i, atom in enumerate([a.atom_1, a.atom_2, a.atom_3])
                if missing[i]
            ]
            missing_str = ", ".join(np.unique(missing_names))

            warn_str = (
                f"Angle bond type {a.atom_1}--{a.atom_2}--{a.atom_3} "
                f"specified in {config.file_name} but no {missing_str} atoms "
                f"are present in the specified system (names array)"
            )
            Logger.rank0.log(logging.WARNING, warn_str)
            if comm.Get_rank() == 0:
                warnings.warn(warn_str)
    return config


def check_chi(config, names, comm=MPI.COMM_WORLD):
    if not hasattr(config, "unique_names"):
        config = _find_unique_names(config, names)
    unique_names = config.unique_names

    for c in config.chi:
        if c.atom_1 not in unique_names or c.atom_2 not in unique_names:
            missing_str = ""
            if c.atom_1 not in unique_names:
                if c.atom_2 not in unique_names:
                    if c.atom_1 == c.atom_2:
                        missing_str = f"no {c.atom_1} atoms"
                    else:
                        missing_str = f"neither {c.atom_1}, nor {c.atom_2} atoms"
                else:
                    missing_str = f"no {c.atom_1} atoms"
            else:
                missing_str = f"no {c.atom_2} atoms"

            warn_str = (
                f"Chi interaction {c.atom_1}--{c.atom_2} specified in "
                f"{config.file_name} but {missing_str} are present in the "
                f"specified system (names array)"
            )
            Logger.rank0.log(logging.WARNING, warn_str)
            if comm.Get_rank() == 0:
                warnings.warn(warn_str)

    for i, n in enumerate(unique_names):
        for m in unique_names[i + 1 :]:
            found = False
            for c in config.chi:
                if (c.atom_1 == n and c.atom_2 == m) or (
                    c.atom_1 == m and c.atom_2 == n
                ):
                    found = True
            if not found:
                warn_str = (
                    f"Atom types {n} and {m} found in the "
                    f"system, but no chi interaction {n}--{m} "
                    f"specified in {config.file_name}. Defaulting to "
                    f"chi[{n}, {m}] = 0"
                )
                Logger.rank0.log(logging.WARNING, warn_str)
                if comm.Get_rank() == 0:
                    warnings.warn(warn_str)
    return config


def check_box_size(config, comm=MPI.COMM_WORLD):
    for b in config.box_size:
        if b <= 0.0:
            err_str = (
                f"Invalid box size specified in {config.file_name}: "
                f"{config.box_size}"
            )
            Logger.rank0.log(logging.ERROR, err_str)
            if comm.Get_rank() == 0:
                raise ValueError(err_str)
    config.box_size = np.array(config.box_size, dtype=np.float64)
    return config


def check_integrator(config, comm=MPI.COMM_WORLD):
    if config.integrator.lower() not in ("velocity-verlet", "respa"):
        err_str = (
            f"Invalid integrator specified in {config.file_name}: "
            f'{config.integrator}. Available options "velocity-verlet" or '
            f'"respa".'
        )
        Logger.rank0.log(logging.ERROR, err_str)
        if comm.Get_rank() == 0:
            raise ValueError(err_str)

    if config.integrator.lower() == "respa":
        if not isinstance(config.respa_inner, int):
            if isinstance(config.respa_inner, float):
                if config.respa_inner.is_int():
                    warn_str = (
                        f"Number of inner rRESPA time steps in "
                        f"{config.file_name}: {config.respa_inner} specified "
                        f"as float, using {int(config.respa_inner)}"
                    )
                    Logger.rank0.log(logging.WARNING, err_str)
                    if comm.Get_rank() == 0:
                        warnings.warn(warn_str)
                    config.respa_inner = int(config.respa_inner)
                else:
                    err_str = (
                        f"Invalid number of inner rRESPA time steps in "
                        f"{config.file_name}: {config.respa_inner}. Must be "
                        f"positive integer"
                    )
                    Logger.rank0.log(logging.ERROR, err_str)
                    if comm.Get_rank() == 0:
                        raise ValueError(err_str)
            else:
                err_str = (
                    f"Invalid number of inner rRESPA time steps in "
                    f"{config.file_name}: {config.respa_inner}. Must be "
                    f"positive integer"
                )
                Logger.rank0.log(logging.ERROR, err_str)
                if comm.Get_rank() == 0:
                    raise TypeError(err_str)

    if config.integrator.lower() == "velocity-verlet" and config.respa_inner != 1:
        warn_str = (
            f"Integrator type Velocity-Verlet specified in {config.file_name} "
            f"and inner rRESPA time steps set to {config.respa_inner}. "
            f"Using respa_inner = 1"
        )
        Logger.rank0.log(logging.WARNING, warn_str)
        if comm.Get_rank() == 0:
            warnings.warn(warn_str)
        config.respa_inner = 1

    return config


def check_hamiltonian(config, comm=MPI.COMM_WORLD):
    if config.hamiltonian is None:
        if len(config.chi) == 0:
            warn_str = (
                f"No hamiltonian form and no chi interactions specified in "
                f"{config.file_name}, defaulting to DefaultNoChi hamiltonian"
            )
            Logger.rank0.log(logging.WARNING, warn_str)
            if comm.Get_rank() == 0:
                warnings.warn(warn_str)
            config.hamiltonian = "DefaultNoChi"
        else:
            warn_str = (
                f"No hamiltonian form specified in {config.file_name}, but "
                f"chi interactions are specified, defaulting to "
                f"DefaultWithChi hamiltonian"
            )
            Logger.rank0.log(logging.WARNING, warn_str)
            if comm.Get_rank() == 0:
                warnings.warn(warn_str)
            config.hamiltonian = "DefaultWithChi"
    return config


def check_n_print(config, comm=MPI.COMM_WORLD):
    if config.n_print is None or config.n_print < 0:
        config.n_print = False
        return config
    elif not isinstance(config.n_print, int):
        if isinstance(config.n_print, float) and config.n_print.is_int():
            config.n_print = int(config.n_print)
        elif isinstance(config.n_print, int):
            warn_str = (
                f"n_print is a float ({config.n_print}), not int, using "
                f"{int(round(config.n_print))}"
            )
            Logger.rank0.log(logging.WARNING, warn_str)
            if comm.Get_rank() == 0:
                warnings.warn(warn_str)
            if (n_print := int(round(config.n_print))) > 0:
                config.n_print = n_print
            else:
                config.n_print = False
    return config


def check_tau(config, comm=MPI.COMM_WORLD):
    if config.tau is None and config.target_temperature is not None:
        warn_str = "target temp specified but no tau, defaulting 0.7"
        config.tau = 0.7
        Logger.rank0.log(logging.WARNING, warn_str)
        if comm.Get_rank() == 0:
            warnings.warn(warn_str)
    return config


def check_start_and_target_temperature(config, comm=MPI.COMM_WORLD):
    for t in ("start_temperature", "target_temperature"):
        if getattr(config, t) < 0:
            warn_str = "t set to negative value, defaulting 0"
            setattr(config, t, 0.0)
            Logger.rank0.log(logging.WARNING, warn_str)
            if comm.Get_rank() == 0:
                warnings.warn(warn_str)
    return config


def check_mass(config, comm=MPI.COMM_WORLD):
    if config.mass is not None:
        try:
            config.mass = float(config.mass)
            return config
        except ValueError:
            pass

    if config.mass is None:
        info_str = "no mass specified, defaulting to 72.0"
        config.mass = 72.0
        Logger.rank0.log(logging.INFO, info_str)
    elif isinstance(config.mass, int) or isinstance(config.mass, float):
        err_str = (
            f"specified mass is invalid type {config.mass}, " f"({type(config.mass)})"
        )
        Logger.rank0.log(logging.ERROR, err_str)
        if comm.Get_rank() == 0:
            raise TypeError(err_str)
    elif config.mass < 0:
        err_str = f"invalid mass specified, {config.mass}"
        Logger.rank0.log(logging.ERROR, err_str)
        if comm.Get_rank() == 0:
            raise TypeError(err_str)
    return config


def check_domain_decomposition(config, comm=MPI.COMM_WORLD):
    if config.domain_decomposition is None:
        config.domain_decomposition = False
    dd = config.domain_decomposition
    assert isinstance(dd, int) or isinstance(dd, float) or (dd is None)
    if isinstance(dd, int):
        if dd < 0:
            warn_str = "negative domain_decomposition specified, using False"
            config.domain_decomposition = False
            Logger.rank0.log(logging.WARNING, warn_str)
            if comm.Get_rank() == 0:
                warnings.warn(warn_str)
    if isinstance(dd, float):
        if not dd.is_int():
            warn_str = (
                f"domain_decomposition ({config.domain_decomposition})is not "
                f"an integer, using {int(round(dd))}"
            )
            config.domain_decomposition = int(round(dd))
            Logger.rank0.log(logging.WARNING, warn_str)
            if comm.Get_rank() == 0:
                warnings.warn(warn_str)
    return config


def check_name(config, comm=MPI.COMM_WORLD):
    if config.name is None:
        root_current_time = ""
        if comm.Get_rank() == 0:
            root_current_time = datetime.datetime.now().strftime("%m/%d/%Y, %H:%M:%S")
        current_time = comm.bcast(root_current_time, root=0)

        if config.name is None:
            config.name = "sim" + current_time
    return config


def check_thermostat_coupling_groups(config, comm=MPI.COMM_WORLD):
    if any(config.thermostat_coupling_groups):
        found = [0 for _ in config.unique_names]
        unique_names = [n for n in config.unique_names]
        for i, group in enumerate(config.thermostat_coupling_groups):
            for species in group:
                try:
                    ind = unique_names.index(species)
                    found[ind] += 1
                except ValueError as e:
                    err_str = (
                        f"Particle species {species} specified in thermostat "
                        f"coupling group {i}, but no {species} particles were "
                        "found in the system."
                    )
                    raise ValueError(err_str) from e
        if any([True if f > 1 else False for f in found]):
            for i, f in enumerate(found):
                if f > 1:
                    species = unique_names[i]
                    err_str = (
                        f"Particle species {species} specified in multiple "
                        "thermostat coupling groups; "
                        f"{config.thermostat_coupling_groups}."
                    )
                    raise ValueError(err_str)
        if not all([True if f == 1 else False for f in found]):
            for i, f in enumerate(found):
                if f != 1:
                    species = unique_names[i]
                    err_str = (
                        f"Particle species {species} not specified in any "
                        f"thermostat coupling group, but {species} particles "
                        "were found in the system"
                    )
                    raise ValueError(err_str)
    return config


<<<<<<< HEAD
def check_cancel_com_momentum(config, comm=MPI.COMM_WORLD):
    if isinstance(config.cancel_com_momentum, int):
        if config.cancel_com_momentum == 0 or config.cancel_com_momentum < 0:
            config.cancel_com_momentum = False
    elif not isinstance(config.cancel_com_momentum, bool):
        err_str = (
            f"Could not interpret {config.cancel_com_momentum} as an integer "
            f"or boolean."
        )
        raise ValueError(err_str)
    return config


=======
>>>>>>> 49123d01
def check_config(config, indices, names, types, comm=MPI.COMM_WORLD):
    config.box_size = np.array(config.box_size)
    config = _find_unique_names(config, names, comm=comm)
    if types is not None:
        config = _setup_type_to_name_map(config, names, types, comm=comm)
    config = check_box_size(config, comm=comm)
    config = check_integrator(config, comm=comm)
    config = check_max_molecule_size(config, comm=comm)
    config = check_tau(config, comm=comm)
    config = check_start_and_target_temperature(config, comm=comm)
    config = check_mass(config, comm=comm)
    config = check_domain_decomposition(config, comm=comm)
    config = check_name(config, comm=comm)
    config = check_n_particles(config, indices, comm=comm)
    config = check_chi(config, names, comm=comm)
    config = check_angles(config, names, comm=comm)
    config = check_bonds(config, names, comm=comm)
    config = check_hamiltonian(config, comm=comm)
    config = check_thermostat_coupling_groups(config, comm=comm)
<<<<<<< HEAD
    config = check_cancel_com_momentum(config, comm=comm)
=======
>>>>>>> 49123d01
    return config<|MERGE_RESOLUTION|>--- conflicted
+++ resolved
@@ -718,7 +718,6 @@
     return config
 
 
-<<<<<<< HEAD
 def check_cancel_com_momentum(config, comm=MPI.COMM_WORLD):
     if isinstance(config.cancel_com_momentum, int):
         if config.cancel_com_momentum == 0 or config.cancel_com_momentum < 0:
@@ -732,8 +731,6 @@
     return config
 
 
-=======
->>>>>>> 49123d01
 def check_config(config, indices, names, types, comm=MPI.COMM_WORLD):
     config.box_size = np.array(config.box_size)
     config = _find_unique_names(config, names, comm=comm)
@@ -753,8 +750,5 @@
     config = check_bonds(config, names, comm=comm)
     config = check_hamiltonian(config, comm=comm)
     config = check_thermostat_coupling_groups(config, comm=comm)
-<<<<<<< HEAD
     config = check_cancel_com_momentum(config, comm=comm)
-=======
->>>>>>> 49123d01
     return config