--- conflicted
+++ resolved
@@ -9,14 +9,9 @@
 from mpi4py import MPI
 from dataclasses import dataclass, field
 from typing import List, Union, ClassVar
-<<<<<<< HEAD
-from .force import Bond, Angle, Dihedral, Chi, Dielectric_type
+from .force import Bond, Angle, Dihedral, Chi, Dielectric_type, K_Coupl
+from .barostat import Target_pressure
 from .logger import Logger
-=======
-from force import Bond, Angle, Chi, K_Coupl
-from barostat import Target_pressure
-from logger import Logger
->>>>>>> 84b84324
 
 
 @dataclass
@@ -168,6 +163,7 @@
     pressure: bool
     plot: bool = False
 
+    #box_size: Union[List[float], np.ndarray] = None
     n_print: int = None
     tau: float = None
     start_temperature: Union[float, bool] = None
@@ -181,29 +177,25 @@
     name: str = None
     tags: List[str] = field(default_factory=list)
     bonds: List[Bond] = field(default_factory=list)
-<<<<<<< HEAD
     angle_bonds: List[Angle] = field(default_factory=list)
     dihedrals: List[Dihedral] = field(default_factory=list)
     chi: List[Chi] = field(default_factory=list)
-=======
     K_coupl: List[K_Coupl] = field(default_factory=list)
->>>>>>> 84b84324
     n_particles: int = None
     max_molecule_size: int = None
     n_flush: int = None
     thermostat_work: float = 0.0
     thermostat_coupling_groups: List[List[str]] = field(default_factory=list)
     initial_energy: float = None
-<<<<<<< HEAD
     cancel_com_momentum: Union[int, bool] = False
+    ## samirans version cancel_com_momentum: bool = False
     coulombtype: str = None
     convergence_type: str = None
     pol_mixing: float = None
     dielectric_const: float = None
     conv_crit: float = None
     dielectric_type: List[Dielectric_type] = field(default_factory=list)
-=======
-    cancel_com_momentum: bool = False
+
     squaregradient: bool = False
 
     #For NPT runs
@@ -213,7 +205,6 @@
     alpha_0: float = None
     n_b: int = None
     m: List[float] = field(default_factory=list)
->>>>>>> 84b84324
 
     def __str__(self):
         target_pressure_str = "\ttarget_pressure:\n" + "".join(
@@ -277,7 +268,6 @@
                 for k in self.chi
             ]
         )
-<<<<<<< HEAD
         """ If you want to print out dielectric type to terminal
             dielectric_type_str = "\tdielectric_type:\n" + "".join(
                     [
@@ -287,14 +277,14 @@
                 )
 
         """
-=======
+
         K_coupl_str = "\tK_coupl:\n" + "".join(
             [
-                (f"\t\t{k.atom_1} {k.atom_2}: " + f"{k.squaregradient_energy}\n")
-                for k in self.K_coupl
+                    (f"\t\t{k.atom_1} {k.atom_2}: " + f"{k.squaregradient_energy}\n")
+                    for k in self.K_coupl
             ]
         )
->>>>>>> 84b84324
+
         thermostat_coupling_groups_str = ""
         if any(self.thermostat_coupling_groups):
             thermostat_coupling_groups_str = (
@@ -309,142 +299,16 @@
 
         ret_str = f'\n\n\tConfig: {self.file_name}\n\t{50 * "-"}\n'
         for k, v in self.__dict__.items():
-<<<<<<< HEAD
-            if k not in (
-                "bonds",
-                "angle_bonds",
-                "dihedrals",
-                "chi",
-                "thermostat_coupling_groups",
-            ):          #, "dielectric_type"):
-                ret_str += f"\t{k}: {v}\n"
-        ret_str += (
-            bonds_str
-            + angle_str
-            + dihedrals_str
-            + chi_str
-            + thermostat_coupling_groups_str
-        ) # #  + dielectric_type_str
-        return ret_str
-
-
-=======
-            if k not in ("target_pressure", "bonds", "angle_bonds", "chi", "K_coupl", "thermostat_coupling_groups"):
+
+        #, "dielectric_type") below possibility:
+        if k not in ("target_pressure", "bonds", "angle_bonds", "chi", "K_coupl", "thermostat_coupling_groups"):
                 ret_str += f"\t{k}: {v}\n"
         ret_str += target_pressure_str + bonds_str + angle_str + chi_str + K_coupl_str + thermostat_coupling_groups_str
+        #   + dielectric_type_str
         return ret_str
 
 
-def convert_CONF_to_config(CONF, file_path=None):
-    # Name in CONF.py, name in class Config, default if not present in CONF.py
-    vars_names_defaults = [
-        ("mass", "mass", 72.0),
-        ("NSTEPS", "n_steps", 1),
-        ("nprint", "n_print", -1),
-        ("dt", "time_step", 0.03),
-        ("L", "box_size", [1.0, 1.0, 1.0]),
-        ("Nv", "mesh_size", 50),
-        ("Np", "n_particles", -1),
-        ("domain_decomp", "domain_decomposition", False),
-        ("sigma", "sigma", 0.5),
-        ("T_start", "start_temperature", False),
-        ("T0", "target_temperature", False),
-        ("kappa", "kappa", 0.05),
-        ("tau", "tau", 0.7),
-        ("tau_p", "tau_p", 1),
-    ]
-    config_dict = {}
-    for x in vars_names_defaults:
-        CONF_name = x[0]
-        config_name = x[1]
-        default = x[2]
-        config_dict[config_name] = CONF[CONF_name] if CONF_name in CONF else default
-
-        # Warning: all the keywords have to be specified in the CONF.py for this to work
-        # CONF.pop(CONF_name)
-        if CONF_name in CONF:
-            CONF.pop(CONF_name)
-
-    if file_path is not None:
-        config_dict["file_name"] = file_path
-    if "respa" in CONF or "RESPA" in CONF:
-        config_dict["integrator"] = "respa"
-        config_dict["respa_inner"] = CONF["respa_inner"] if "respa_inner" in CONF else 1
-        CONF.pop("respa") if "respa" in CONF else CONF.pop("RESPA")
-        CONF.pop("respa_inner")
-    else:
-        config_dict["integrator"] = "velocity-verlet"
-    for k in ("bonds", "angle_bonds", "chi"):
-        config_dict[k] = []
-
-    if "bonds" in CONF:
-        bonds = [None] * len(CONF["bonds"])
-        for i, b in enumerate(CONF["bonds"]):
-            bonds[i] = Bond(
-                atom_1=b[0][0], atom_2=b[0][1], equilibrium=b[1][0], strength=b[1][1]
-            )
-        config_dict["bonds"] = bonds
-        CONF.pop("bonds")
-    if "angle_bonds" in CONF:
-        angle_bonds = [None] * len(CONF["angle_bonds"])
-        for i, b in enumerate(CONF["angle_bonds"]):
-            angle_bonds[i] = Angle(
-                atom_1=b[0][0],
-                atom_2=b[0][1],
-                atom_3=b[0][2],
-                equilibrium=b[1][0],
-                strength=b[1][1],
-            )
-        config_dict["angle_bonds"] = angle_bonds
-        CONF.pop("angle_bonds")
-    if "chi" in CONF:
-        chi = [None] * len(CONF["chi"])
-        for i, c in enumerate(CONF["chi"]):
-            chi[i] = Chi(atom_1=c[0][0], atom_2=c[0][1], interaction_energy=c[1][0])
-        config_dict["chi"] = chi
-        CONF.pop("chi")
-
-    ignore_names = [
-        "dV",
-        "k",
-        "k0",
-        "k1",
-        "k2",
-        "kdHdk",
-        "np",
-        "ntypes",
-        "rho0",
-        "sympy",
-        "phi",
-        "phi0",
-        "phi1",
-        "phi2",
-        "phi3",
-        "phi4",
-        "phi5",
-        "phi6",
-        "phi7",
-        "phi8",
-        "phi9",
-        "types",
-    ]
-    ignore_names.append([f"phi{i}" for i in range(100)])
-    for k, v in sorted(CONF.items()):
-        if not k.startswith("_") and k not in ignore_names:
-            warn_str = (
-                f"{k} = {v} in "
-                f'{file_path if file_path else "config file"}'
-                f" ignored when converting to Config object."
-            )
-            Logger.rank0.log(logging.WARNING, warn_str)
-
-            # warn only if string in CONF?
-            # warnings.warn(warn_str in CONF)
-            warnings.warn(warn_str)
-    return Config(**config_dict)
-
-
->>>>>>> 84b84324
+
 def read_config_toml(file_path):
     with open(file_path, "r") as in_file:
         toml_content = in_file.read()
@@ -516,27 +380,26 @@
         "name",
         "n_particles",
         "max_molecule_size",
-<<<<<<< HEAD
         "coulombtype",
         "convergence_type",
         "dielectric_const",
         "pol_mixing",
         "conv_crit",
         "dielectric_type",
-=======
+        "alpha_0",
+        "n_b",
+        "box_size",
         "alpha_0",
         "n_b",
         "box_size"
->>>>>>> 84b84324
     ):
         config_dict[n] = None
 
     # Defaults = []
-<<<<<<< HEAD
-    for n in ("bonds", "angle_bonds", "dihedrals", "chi", "tags","dielectric_type"):
-=======
-    for n in ("bonds", "angle_bonds", "chi", "K_coupl", "tags","m", "target_pressure"):
->>>>>>> 84b84324
+
+    ### note: check if order makes sense in how it is parsed
+    ## in denfac
+    for n in ("bonds", "angle_bonds", "dihedrals", "chi", "K_coupl", "tags","m","dielectric_type,target_pressure"):
         config_dict[n] = []
 
     # Defaults: bool
@@ -634,7 +497,6 @@
                 config_dict["chi"][i] = Chi(
                     atom_1=c_[0], atom_2=c_[1], interaction_energy=c[2]
                 )
-<<<<<<< HEAD
         """
         if k == "dielectric_type":
             config_dict["dielectric_type"] = [None] * len(v)
@@ -644,40 +506,33 @@
                     atom_1=c_[0], dielectric_value=c[1][0]
                 )
         """
-=======
-        if k == "K_coupl":
-            config_dict["K_coupl"] = [None] * len(v)
-            for i, c in enumerate(v):
-                c_ = sorted([c[0][0], c[0][1]])
-                config_dict["K_coupl"][i] = K_Coupl(
-                    atom_1=c_[0], atom_2=c_[1], squaregradient_energy=c[1][0]
-                )
-        if k == "target_pressure":
-            if len(v) == 2:
-                config_dict["target_pressure"] = Target_pressure(
-                    P_L = v[0][0], P_N = v[1][0]
-                )
-            elif len(v) == 1:
-                config_dict["target_pressure"] = Target_pressure(
-                    P_L = v[0][0], P_N = None
-                )
-            else:
-                config_dict["target_pressure"] = Target_pressure(
-                    P_L = None, P_N = None
-                )
->>>>>>> 84b84324
+            if k == "K_coupl":
+                config_dict["K_coupl"] = [None] * len(v)
+                for i, c in enumerate(v):
+                    c_ = sorted([c[0], c[1]])
+                    config_dict["K_coupl"][i] = K_Coupl(
+                        atom_1=c_[0], atom_2=c_[1], squaregradient_energy=c[2]
+                    )
+            if k == "target_pressure":
+                if len(v) == 2:
+                    config_dict["target_pressure"] = Target_pressure(
+                        P_L = v[0], P_N = v[1] # check condition # V array (still read as array?)
+                    )
+                elif len(v) == 1:
+                    config_dict["target_pressure"] = Target_pressure(
+                        P_L = v[0], P_N = None
+                    )
+                else:
+                    config_dict["target_pressure"] = Target_pressure(
+                        P_L = None, P_N = None
+                    )
 
     if file_path is not None:
         config_dict["file_name"] = file_path
 
-<<<<<<< HEAD
     for n in (
-        "n_steps", "time_step", "box_size", "mesh_size", "sigma", "kappa"
+        "n_steps", "time_step", "box_size", "mesh_size", "sigma", "kappa","rho_0", "a", "pressure"
     ):
-=======
-    for n in ("n_steps", "time_step", "mesh_size", "sigma", "kappa", "rho_0", "a", "pressure"
-        ):
->>>>>>> 84b84324
         if n not in config_dict:
             err_str = (
                 f"No {n} specified in config file {file_path}. Unable to start"
@@ -1312,14 +1167,13 @@
     if config.n_b is None:
         warn_str = (
         f"config.n_b not specified."
-        "Defaulting to 1" 
+        "Defaulting to 1"
         )
         config.n_b = 1
         Logger.rank0.log(logging.WARNING, warn_str)
         if comm.Get_rank() == 0: warnings.warn(warn_str)
     return config
 
-<<<<<<< HEAD
 def check_cancel_com_momentum(config, comm=MPI.COMM_WORLD):
     if isinstance(config.cancel_com_momentum, int):
         if config.cancel_com_momentum == 0 or config.cancel_com_momentum < 0:
@@ -1366,7 +1220,8 @@
             config.conv_crit = 1e-6
     return config
 
-def check_config(config, indices, names, types, comm=MPI.COMM_WORLD):
+def check_config(config, indices, names, types, input_box, comm=MPI.COMM_WORLD):
+    ## Note input_box from pressure
     """Performs various checks on the specfied config to ensure consistency
 
     Parameters
@@ -1388,9 +1243,6 @@
         Validated configuration object.
     """
     config.box_size = np.array(config.box_size)
-=======
-def check_config(config, indices, names, types, input_box, comm=MPI.COMM_WORLD):
->>>>>>> 84b84324
     config = _find_unique_names(config, names, comm=comm)
     if types is not None:
         config = _setup_type_to_name_map(config, names, types, comm=comm)
@@ -1404,11 +1256,7 @@
     config = check_name(config, comm=comm)
     config = check_n_particles(config, indices, comm=comm)
     config = check_chi(config, names, comm=comm)
-<<<<<<< HEAD
-=======
     config = check_K_coupl(config, names, comm=comm)
-    config = check_angles(config, names, comm=comm)
->>>>>>> 84b84324
     config = check_bonds(config, names, comm=comm)
     config = check_angles(config, names, comm=comm)
     config = check_dihedrals(config, names, comm=comm)
