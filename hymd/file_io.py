--- conflicted
+++ resolved
@@ -635,11 +635,7 @@
         plumed_bias,
     ])
     mask = np.full_like(fmt_, True, dtype=bool)
-<<<<<<< HEAD
-    mask[range(6,12)] = en_array > 0.
-=======
-    mask[range(6,11)] = en_array != 0.
->>>>>>> decb4d4a
+    mask[range(6,12)] = en_array != 0.
 
     header_ = fmt_[mask].shape[0] * "{:>13}"
     if config.initial_energy is None:
