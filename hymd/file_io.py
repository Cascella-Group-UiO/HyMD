import numpy as np
import h5py
import os
import logging
import getpass
from mpi4py import MPI
from logger import Logger


class OutDataset:
    def __init__(
        self,
        dest_directory,
        config,
        double_out=False,
        disable_mpio=False,
        comm=MPI.COMM_WORLD,
    ):
        self.disable_mpio = disable_mpio
        self.config = config
        if double_out:
            self.float_dtype = "float64"
        else:
            self.float_dtype = "float32"

        if disable_mpio:
            self.file = h5py.File(
                os.path.join(
                    dest_directory, f"sim.hdf5-{comm.rank:6d}-of-{comm.size:6d}"
                ),
                "w",
            )
        else:
            self.file = h5py.File(
                os.path.join(dest_directory, "sim.h5"), "w", driver="mpio", comm=comm
            )

    def close_file(self, comm=MPI.COMM_WORLD):
        comm.Barrier()
        self.file.close()

    def flush(self):
        self.file.flush()


def setup_time_dependent_element(
    name, parent_group, n_frames, shape, dtype, units=None
):
    group = parent_group.create_group(name)
    step = group.create_dataset("step", (n_frames,), "int32")
    time = group.create_dataset("time", (n_frames,), "float32")
    value = group.create_dataset("value", (n_frames, *shape), dtype)
    if units is not None:
        group.attrs["units"] = units
    return group, step, time, value


def store_static(
    h5md,
    rank_range,
    names,
    types,
    indices,
    config,
    bonds_2_atom1,
    bonds_2_atom2,
    velocity_out=False,
    force_out=False,
    comm=MPI.COMM_WORLD,
):
    dtype = h5md.float_dtype

    h5md_group = h5md.file.create_group("/h5md")
    h5md.h5md_group = h5md_group
    h5md.observables = h5md.file.create_group("/observables")

    # Is this used anywhere?
    h5md.connectivity = h5md.file.create_group("/connectivity")

    h5md.parameters = h5md.file.create_group("/parameters")

    h5md_group.attrs["version"] = np.array([1, 1], dtype=int)
    author_group = h5md_group.create_group("author")
    author_group.attrs["name"] = np.string_(getpass.getuser())
    creator_group = h5md_group.create_group("creator")
    creator_group.attrs["name"] = np.string_("Hylleraas MD")

    # Check if we are in a git repo and grab the commit hash and the branch if
    # we are, append it to the version number in the output specification. Also
    # grab the user email from git config if we can find it.
    try:
        import git

        try:
            repo_dir = os.path.abspath(
                os.path.join(os.path.dirname(__file__), os.pardir)
            )
            repo = git.Repo(repo_dir)
            commit = repo.head.commit
            branch = repo.active_branch
            version_add = f"[{branch}-branch commit {commit}]"
            try:
                reader = repo.config_reader()
                user_email = reader.get_value("user", "email")
                author_group.attrs["email"] = np.string_(user_email)
            except KeyError:
                ...
        except git.exc.InvalidGitRepositoryError:
            version_add = ""
    except ModuleNotFoundError:
        version_add = ""
    creator_group.attrs["version"] = np.string_("0.0 " + version_add)

    h5md.particles_group = h5md.file.create_group("/particles")
    h5md.all_particles = h5md.particles_group.create_group("all")
    mass = h5md.all_particles.create_dataset("mass", (config.n_particles,), dtype)
    mass[:].fill(config.mass)

    box = h5md.all_particles.create_group("box")
    box.attrs["dimension"] = 3
    box.attrs["boundary"] = np.array(
        [np.string_(s) for s in 3 * ["periodic"]], dtype="S8"
    )
    h5md.edges = box.create_dataset("edges", (3,), dtype)
    h5md.edges[:] = np.array(config.box_size)

    n_frames = config.n_steps // config.n_print
    if np.mod(config.n_steps - 1, config.n_print) != 0:
        n_frames += 1
    if np.mod(config.n_steps, config.n_print) == 1:
        n_frames += 1

    # Time dependent box, fix this later.
    # h5md.box_step = h5md.edges.create_dataset('step', (n_frames,), 'i')
    # h5md.box_time = h5md.edges.create_dataset('time', (n_frames,), 'float32')
    # h5md.box_value = h5md.edges.create_dataset('value', (n_frames, 3), 'float32')  # noqa: E501

    species = h5md.all_particles.create_dataset(
        "species", (config.n_particles,), dtype="i"  # noqa: E501
    )
    (
        _,
        h5md.positions_step,
        h5md.positions_time,
        h5md.positions,
    ) = setup_time_dependent_element(
        "position",
        h5md.all_particles,
        n_frames,
        (config.n_particles, 3),
        dtype,
        units="nm",
    )
    if velocity_out:
        (
            _,
            h5md.velocities_step,
            h5md.velocities_time,
            h5md.velocities,
        ) = setup_time_dependent_element(
            "velocity",
            h5md.all_particles,
            n_frames,
            (config.n_particles, 3),
            dtype,
            units="nm ps-1",
        )
    if force_out:
        (
            _,
            h5md.forces_step,
            h5md.forces_time,
            h5md.forces,
        ) = setup_time_dependent_element(
            "force",
            h5md.all_particles,
            n_frames,
            (config.n_particles, 3),
            dtype,
            units="kJ mol-1 nm-1",
        )
    (
        _,
        h5md.total_energy_step,
        h5md.total_energy_time,
        h5md.total_energy,
    ) = setup_time_dependent_element(
        "total_energy", h5md.observables, n_frames, (1,), dtype, units="kJ mol-1"
    )
    (
        _,
        h5md.kinetc_energy_step,
        h5md.kinetc_energy_time,
        h5md.kinetc_energy,
    ) = setup_time_dependent_element(
        "kinetic_energy", h5md.observables, n_frames, (1,), dtype, units="kJ mol-1"
    )
    (
        _,
        h5md.potential_energy_step,
        h5md.potential_energy_time,
        h5md.potential_energy,
    ) = setup_time_dependent_element(  # noqa: E501
        "potential_energy", h5md.observables, n_frames, (1,), dtype, units="kJ mol-1"
    )
    (
        _,
        h5md.bond_energy_step,
        h5md.bond_energy_time,
        h5md.bond_energy,
    ) = setup_time_dependent_element(
        "bond_energy", h5md.observables, n_frames, (1,), dtype, units="kJ mol-1"
    )
    (
        _,
        h5md.angle_energy_step,
        h5md.angle_energy_time,
        h5md.angle_energy,
    ) = setup_time_dependent_element(
        "angle_energy", h5md.observables, n_frames, (1,), dtype, units="kJ mol-1"
    )
    (
        _,
        h5md.dihedral_energy_step,
        h5md.dihedral_energy_time,
        h5md.dihedral_energy,
    ) = setup_time_dependent_element(
        "dihedral_energy", h5md.observables, n_frames, (1,), dtype, units="kJ mol-1"
    )
    (
        _,
        h5md.field_energy_step,
        h5md.field_energy_time,
        h5md.field_energy,
    ) = setup_time_dependent_element(
        "field_energy", h5md.observables, n_frames, (1,), dtype, units="kJ mol-1"
    )
    (
        _,
        h5md.field_q_energy_step,
        h5md.field_q_energy_time,
        h5md.field_q_energy,
    ) = setup_time_dependent_element(
        "field_q_energy", h5md.observables, n_frames, (1,), dtype, units="kJ/mol"
    ) # <-------- xinmeng 
    (
        _,
        h5md.total_momentum_step,
        h5md.total_momentum_time,
        h5md.total_momentum,
    ) = setup_time_dependent_element(  # noqa: E501
        "total_momentum",
        h5md.observables,
        n_frames,
        (3,),
        dtype,
        units="nanometers g/picosecond mol",
    )
    (
        _,
        h5md.temperature_step,
        h5md.temperature_time,
        h5md.temperature,
    ) = setup_time_dependent_element(
        "temperature", h5md.observables, n_frames, (3,), dtype, units="Kelvin"
    )
    (
        _,
        h5md.thermostat_work_step,
        h5md.thermostat_work_time,
        h5md.thermostat_work,
    ) = setup_time_dependent_element(
        "thermostat_work", h5md.observables, n_frames, (1,), "float32", units="kJ/mol"
    )

    ind_sort = np.argsort(indices)
    for i in ind_sort:
        species[indices[i]] = config.name_to_type_map[names[i].decode("utf-8")]

    h5md.parameters.attrs["config.toml"] = np.string_(str(config))
    vmd_group = h5md.parameters.create_group("vmd_structure")
    index_of_species = vmd_group.create_dataset(
        "indexOfSpecies", (config.n_types,), "i"
    )
    index_of_species[:] = np.array(list(range(config.n_types)))

    # VMD-h5mdplugin maximum name/type name length is 16 characters (for
    # whatever reason [VMD internals?]).
    name_dataset = vmd_group.create_dataset("name", (config.n_types,), "S16")
    type_dataset = vmd_group.create_dataset("type", (config.n_types,), "S16")
    for i, n in config.type_to_name_map.items():
        name_dataset[i] = np.string_(n[:16])
        if n == "W":
            type_dataset[i] = np.string_("solvent")
        else:
            type_dataset[i] = np.string_("membrane")

    total_bonds = comm.allreduce(len(bonds_2_atom1), MPI.SUM)
    n_bonds_local = len(bonds_2_atom1)

    receive_buffer = comm.gather(n_bonds_local, root=0)
    n_bonds_global = None
    if comm.Get_rank() == 0:
        n_bonds_global = receive_buffer
    n_bonds_global = np.array(comm.bcast(n_bonds_global, root=0))
    rank_bond_start = np.sum(n_bonds_global[: comm.Get_rank()])
    bonds_from = vmd_group.create_dataset("bond_from", (total_bonds,), "i")
    bonds_to = vmd_group.create_dataset("bond_to", (total_bonds,), "i")

    for i in range(n_bonds_local):
        a = bonds_2_atom1[i]
        b = bonds_2_atom2[i]
        bonds_from[rank_bond_start + i] = indices[a]
        bonds_to[rank_bond_start + i] = indices[b]



def store_static_with_charge(
    h5md,
    rank_range,
    names,
    types,
    indices,
    charges, #<------- simple add 
    config,
    bonds_2_atom1,
    bonds_2_atom2,
    velocity_out=False,
    force_out=False,
    comm=MPI.COMM_WORLD,
):
    dtype = h5md.float_dtype

    h5md_group = h5md.file.create_group("/h5md")
    h5md.h5md_group = h5md_group
    h5md.observables = h5md.file.create_group("/observables")
    h5md.connectivity = h5md.file.create_group("/connectivity")
    h5md.parameters = h5md.file.create_group("/parameters")

    h5md_group.attrs["version"] = np.array([1, 1], dtype=int)
    author_group = h5md_group.create_group("author")
    author_group.attrs["name"] = np.string_(getpass.getuser())
    creator_group = h5md_group.create_group("creator")
    creator_group.attrs["name"] = np.string_("Hylleraas MD")

    # Check if we are in a git repo and grab the commit hash and the branch if
    # we are, append it to the version number in the output specification. Also
    # grab the user email from git config if we can find it.
    try:
        import git

        try:
            repo_dir = os.path.abspath(
                os.path.join(os.path.dirname(__file__), os.pardir)
            )
            repo = git.Repo(repo_dir)
            commit = repo.head.commit
            branch = repo.active_branch
            version_add = f"[{branch}-branch commit {commit}]"
            try:
                reader = repo.config_reader()
                user_email = reader.get_value("user", "email")
                author_group.attrs["email"] = np.string_(user_email)
            except KeyError:
                ...
        except git.exc.InvalidGitRepositoryError:
            version_add = ""
    except ModuleNotFoundError:
        version_add = ""
    creator_group.attrs["version"] = np.string_("0.0 " + version_add)
    
    h5md.particles_group = h5md.file.create_group("/particles")
    h5md.all_particles = h5md.particles_group.create_group("all")
    mass = h5md.all_particles.create_dataset("mass", (config.n_particles,), dtype)
    mass[:].fill(config.mass)
    ### WARNING THIS DOES NOT FILL THE config.mass, still all zero
    ### TBF, ok for now 
    
    ### add  charge  
    charge = h5md.all_particles.create_dataset('charge', (config.n_particles,) , dtype='float32') #charges.shape
    charge[indices]= charges 
    #print(indices, len(indices))
    #print('shape of charges inside the static', charges.shape)
    ### NO USE http://pdebuyl.be/blog/2014/pmi-and-h5py.html
    ### NO USE https://github.com/pdebuyl/pmi-h5py/blob/master/test_pmi_mod.py
    ### NO USE https://gist.github.com/apdavison/36126ee26067592ee69bf51b57fd3f31
    
    
    box = h5md.all_particles.create_group("box")
    box.attrs["dimension"] = 3
    box.attrs["boundary"] = np.array(
        [np.string_(s) for s in 3 * ["periodic"]], dtype="S8"
    )
    h5md.edges = box.create_dataset("edges", (3,), dtype)
    h5md.edges[:] = np.array(config.box_size)

    n_frames = config.n_steps // config.n_print
    if np.mod(config.n_steps - 1, config.n_print) != 0:
        n_frames += 1

    # Time dependent box, fix this later.
    # h5md.box_step = h5md.edges.create_dataset('step', (n_frames,), 'i')
    # h5md.box_time = h5md.edges.create_dataset('time', (n_frames,), 'float32')
    # h5md.box_value = h5md.edges.create_dataset('value', (n_frames, 3), 'float32')  # noqa: E501

    species = h5md.all_particles.create_dataset(
        "species", (config.n_particles,), dtype="i"  # noqa: E501
    )
    (
        _,
        h5md.positions_step,
        h5md.positions_time,
        h5md.positions,
    ) = setup_time_dependent_element(
        "position",
        h5md.all_particles,
        n_frames,
        (config.n_particles, 3),
        dtype,
        units="nanometers",
    )
    if velocity_out:
        (
            _,
            h5md.velocities_step,
            h5md.velocities_time,
            h5md.velocities,
        ) = setup_time_dependent_element(
            "velocity",
            h5md.all_particles,
            n_frames,
            (config.n_particles, 3),
            dtype,
            units="nanometers/picosecond",
        )
    if force_out:
        (
            _,
            h5md.forces_step,
            h5md.forces_time,
            h5md.forces
        ) = setup_time_dependent_element(
            'force',
            h5md.all_particles,
            n_frames,
            (config.n_particles, 3),
            dtype,
            units='kJ/mol nanometer'
        )
    (
        _,
        h5md.total_energy_step,
        h5md.total_energy_time,
        h5md.total_energy,
    ) = setup_time_dependent_element(
        "total_energy", h5md.observables, n_frames, (1,), dtype, units="kJ/mol"
    )
    (
        _,
        h5md.kinetc_energy_step,
        h5md.kinetc_energy_time,
        h5md.kinetc_energy,
    ) = setup_time_dependent_element(
        "kinetic_energy", h5md.observables, n_frames, (1,), dtype, units="kJ/mol"
    )
    (
        _,
        h5md.potential_energy_step,
        h5md.potential_energy_time,
        h5md.potential_energy,
    ) = setup_time_dependent_element(  # noqa: E501
        "potential_energy", h5md.observables, n_frames, (1,), dtype, units="kJ/mol"
    )
    (
        _,
        h5md.bond_energy_step,
        h5md.bond_energy_time,
        h5md.bond_energy,
    ) = setup_time_dependent_element(
        "bond_energy", h5md.observables, n_frames, (1,), dtype, units="kJ/mol"
    )
    (
        _,
        h5md.angle_energy_step,
        h5md.angle_energy_time,
        h5md.angle_energy,
    ) = setup_time_dependent_element(
        "angle_energy", h5md.observables, n_frames, (1,), dtype, units="kJ/mol"
    )
    (
        _,
        h5md.field_energy_step,
        h5md.field_energy_time,
        h5md.field_energy,
    ) = setup_time_dependent_element(
        "field_energy", h5md.observables, n_frames, (1,), dtype, units="kJ/mol"
    )
    (
        _,
        h5md.field_q_energy_step,
        h5md.field_q_energy_time,
        h5md.field_q_energy,
    ) = setup_time_dependent_element(
        "field_q_energy", h5md.observables, n_frames, (1,), dtype, units="kJ/mol"
    ) # <-------- xinmeng 
    (
        _,
        h5md.total_momentum_step,
        h5md.total_momentum_time,
        h5md.total_momentum,
    ) = setup_time_dependent_element(  # noqa: E501
        "total_momentum",
        h5md.observables,
        n_frames,
        (3,),
        dtype,
        units="nm g ps-1 mol-1",
    )
    (
        _,
        h5md.angular_momentum_step,
        h5md.angular_momentum_time,
        h5md.angular_momentum,
    ) = setup_time_dependent_element(  # noqa: E501
        "angular_momentum",
        h5md.observables,
        n_frames,
        (3,),
        dtype,
        units="nm+2 g ps-1 mol-1",
    )
    (
        _,
        h5md.torque_step,
        h5md.torque_time,
        h5md.torque,
    ) = setup_time_dependent_element(  # noqa: E501
        "torque",
        h5md.observables,
        n_frames,
        (3,),
        dtype,
        units="kJ nm+2 mol-1",
    )
    (
        _,
        h5md.temperature_step,
        h5md.temperature_time,
        h5md.temperature,
    ) = setup_time_dependent_element(
        "temperature", h5md.observables, n_frames, (3,), dtype, units="K"
    )
    (
        _,
        h5md.thermostat_work_step,
        h5md.thermostat_work_time,
        h5md.thermostat_work,
    ) = setup_time_dependent_element(
        "thermostat_work", h5md.observables, n_frames, (1,), "float32", units="kJ mol-1"
    )

    ind_sort = np.argsort(indices)
    for i in ind_sort:
        species[indices[i]] = config.name_to_type_map[names[i].decode("utf-8")]

    h5md.parameters.attrs["config.toml"] = np.string_(str(config))
    vmd_group = h5md.parameters.create_group("vmd_structure")
    index_of_species = vmd_group.create_dataset(
        "indexOfSpecies", (config.n_types,), "i"
    )
    index_of_species[:] = np.array(list(range(config.n_types)))

    # # VMD-h5mdplugin maximum name/type name length is 16 characters (for
    # # whatever reason [VMD internals?]).
    name_dataset = vmd_group.create_dataset("name", (config.n_types,), "S16")
    type_dataset = vmd_group.create_dataset("type", (config.n_types,), "S16")

    # Change this
    for i, n in config.type_to_name_map.items():
        name_dataset[i] = np.string_(n[:16])
        if n == "W":
            type_dataset[i] = np.string_("solvent")
        else:
            type_dataset[i] = np.string_("membrane")

    # This bonds implementation causes problems with the VMD-h5md plugin
    # total_bonds = comm.allreduce(len(bonds_2_atom1), MPI.SUM)
    # n_bonds_local = len(bonds_2_atom1)

    # receive_buffer = comm.gather(n_bonds_local, root=0)
    # n_bonds_global = None
    # if comm.Get_rank() == 0:
    #     n_bonds_global = receive_buffer
    # n_bonds_global = np.array(comm.bcast(n_bonds_global, root=0))
    # rank_bond_start = np.sum(n_bonds_global[: comm.Get_rank()])

    # bonds_from = vmd_group.create_dataset("bond_from", (total_bonds,), "i")
    # bonds_to = vmd_group.create_dataset("bond_to", (total_bonds,), "i")
    # for i in range(n_bonds_local):
    #     a = bonds_2_atom1[i]
    #     b = bonds_2_atom2[i]
    #     bonds_from[rank_bond_start + i] = indices[a]
    #     bonds_to[rank_bond_start + i] = indices[b]


def store_data(
    h5md,
    step,
    frame,
    indices,
    positions,
    velocities,
    forces,
    box_size,
    temperature,
    kinetic_energy,
    bond2_energy,
    bond3_energy,
    bond4_energy,
    field_energy,
    field_q_energy, ##<----- xinmeng add
    time_step,
    config,
    velocity_out=False,
    force_out=False,
    dump_per_particle=False,
    comm=MPI.COMM_WORLD,
):
    for dset in (
        h5md.positions_step,
        h5md.total_energy_step,
        h5md.potential_energy,
        h5md.kinetc_energy_step,
        h5md.bond_energy_step,
        h5md.angle_energy_step,
        h5md.dihedral_energy_step,
        h5md.field_energy_step,
        h5md.field_q_energy_step, ##<----- xinmeng add
        h5md.total_momentum_step,
        h5md.angular_momentum_step,
        h5md.torque_step,
        h5md.temperature_step,
        h5md.thermostat_work_step,
    ):
        dset[frame] = step

    for dset in (
        h5md.positions_time,
        h5md.total_energy_time,
        h5md.potential_energy_time,
        h5md.kinetc_energy_time,
        h5md.bond_energy_time,
        h5md.angle_energy_time,
        h5md.dihedral_energy_time,
        h5md.field_energy_time,
        h5md.field_q_energy_time, ##<----- xinmeng add
        h5md.total_momentum_time,
        h5md.angular_momentum_time,
        h5md.torque_time,
        h5md.temperature_time,
        h5md.thermostat_work_time,
    ):
        dset[frame] = step * time_step

    if velocity_out:
        h5md.velocities_step[frame] = step
        h5md.velocities_time[frame] = step * time_step
    if force_out:
        h5md.forces_step[frame] = step
        h5md.forces_time[frame] = step * time_step

    # Time dependent box, fix this later.
    # h5md.box_step[frame] = step
    # h5md.box_time[frame] = step * time_step
    # h5md.box_value[frame, ...] = np.array(box_size)

    ind_sort = np.argsort(indices)
    h5md.positions[frame, indices[ind_sort]] = positions[ind_sort]

    if velocity_out:
        h5md.velocities[frame, indices[ind_sort]] = velocities[ind_sort]
    if force_out:
        h5md.forces[frame, indices[ind_sort]] = forces[ind_sort]

<<<<<<< HEAD
    potential_energy = bond2_energy + bond3_energy + bond4_energy + field_energy
=======
    potential_energy = bond2_energy + bond3_energy + field_energy + field_q_energy #<-------- xinmeng
>>>>>>> 07998e11
    total_momentum = config.mass * comm.allreduce(np.sum(velocities, axis=0), MPI.SUM)
    angular_momentum = config.mass * comm.allreduce(
        np.sum(np.cross(positions, velocities), axis=0), MPI.SUM
    )
    torque = config.mass * comm.allreduce(
        np.sum(np.cross(positions, forces), axis=0), MPI.SUM
    )
    h5md.total_energy[frame] = kinetic_energy + potential_energy
    h5md.potential_energy[frame] = potential_energy
    h5md.kinetc_energy[frame] = kinetic_energy
    h5md.bond_energy[frame] = bond2_energy
    h5md.angle_energy[frame] = bond3_energy
    h5md.dihedral_energy[frame] = bond4_energy
    h5md.field_energy[frame] = field_energy
    h5md.field_q_energy[frame] = field_q_energy  #<-------- xinmeng
    h5md.total_momentum[frame, :] = total_momentum
    h5md.angular_momentum[frame, :] = angular_momentum
    h5md.torque[frame, :] = torque
    h5md.temperature[frame] = temperature
    h5md.thermostat_work[frame] = config.thermostat_work

    header_ = 14 * "{:>15}"
    fmt_ = [
        "step",
        "time",
        "temperature",
        "total E",
        "kinetic E",
        "potential E",
        "field E",
        "field q E", #<-------- xinmeng 
        "bond E",
        "angle E",
        "dihedral E",
        "total Px",
        "total Py",
        "total Pz",
        "ΔH tilde" if config.target_temperature else "ΔE",
    ]
    if config.initial_energy is None:
        fmt_[-1] = ""

    divide_by = 1.0
    if dump_per_particle:
        for i in range(3, 9):
            fmt_[i] = fmt_[i][:-2] + "E/N"
        fmt_[-1] += "/N"
        divide_by = config.n_particles
    total_energy = kinetic_energy + potential_energy
    if config.initial_energy is not None:
        if config.target_temperature:
            H_tilde = total_energy - config.initial_energy - config.thermostat_work
        else:
            H_tilde = total_energy - config.initial_energy
    else:
        H_tilde = 0.0

    header = header_.format(*fmt_)
    data_fmt = f'{"{:15}"}{13 * "{:15.8g}" }'
    data = data_fmt.format(
        step,
        time_step * step,
        temperature,
        total_energy / divide_by,
        kinetic_energy / divide_by,
        potential_energy / divide_by,
        field_energy / divide_by,
        field_q_energy / divide_by, #<-------- 
        bond2_energy / divide_by,
        bond3_energy / divide_by,
        bond4_energy / divide_by,
        total_momentum[0] / divide_by,
        total_momentum[1] / divide_by,
        total_momentum[2] / divide_by,
        H_tilde / divide_by,
    )  # noqa: E501
    Logger.rank0.log(logging.INFO, ("\n" + header + "\n" + data))


def distribute_input(
    in_file, rank, size, n_particles, max_molecule_size=201, comm=MPI.COMM_WORLD
):
    if n_particles is None:
        n_particles = len(in_file["indices"])
    np_per_MPI = n_particles // size

    molecules_flag = False
    if "molecules" in in_file:
        molecules_flag = True

    if not molecules_flag:
        if rank == size - 1:
            np_cum_mpi = [rank * np_per_MPI, n_particles]
        else:
            np_cum_mpi = [rank * np_per_MPI, (rank + 1) * np_per_MPI]
        p_mpi_range = list(range(np_cum_mpi[0], np_cum_mpi[1]))
        return p_mpi_range, molecules_flag

    # To avoid splitting molecules across multiple different ranks, we need
    # to read in some extra indices before/after the expected break points
    # and iterate until we find a molecule break.
    #
    # Implicitly assuming no molecule is bigger than
    # min(max_molecule_size, n_particles // n_MPI_ranks) atoms.
    max_molecule_size += 2
    grab_extra = max_molecule_size if np_per_MPI > max_molecule_size else np_per_MPI
    if rank == 0:
        mpi_range_start = 0
        if size == 1:
            mpi_range_end = n_particles
        else:
            mpi_range_end = (rank + 1) * np_per_MPI + grab_extra
    elif rank == size - 1:
        mpi_range_start = rank * np_per_MPI - 1
        mpi_range_end = n_particles
    else:
        mpi_range_start = rank * np_per_MPI - 1
        mpi_range_end = (rank + 1) * np_per_MPI + grab_extra

    molecules = in_file["molecules"][mpi_range_start:mpi_range_end]
    indices = in_file["indices"][mpi_range_start:mpi_range_end]
    molecule_end_indices = np.nonzero(np.diff(molecules))[0]

    p_mpi_range = [None, None]
    if rank == 0:
        p_mpi_range[0] = 0
        if size == 1:
            p_mpi_range[1] = n_particles
        else:
            p_mpi_range[1] = indices[
                molecule_end_indices[molecule_end_indices >= np_per_MPI][0] + 1
            ]
    elif rank == size - 1:
        p_mpi_range[0] = indices[molecule_end_indices[molecule_end_indices > 0][0]] + 1
        p_mpi_range[1] = n_particles
    else:
        p_mpi_range[0] = indices[molecule_end_indices[molecule_end_indices > 0][0]] + 1
        p_mpi_range[1] = (
            indices[molecule_end_indices[molecule_end_indices > np_per_MPI][0]] + 1
        )
    return list(range(p_mpi_range[0], p_mpi_range[1])), molecules_flag<|MERGE_RESOLUTION|>--- conflicted
+++ resolved
@@ -682,11 +682,9 @@
     if force_out:
         h5md.forces[frame, indices[ind_sort]] = forces[ind_sort]
 
-<<<<<<< HEAD
-    potential_energy = bond2_energy + bond3_energy + bond4_energy + field_energy
-=======
-    potential_energy = bond2_energy + bond3_energy + field_energy + field_q_energy #<-------- xinmeng
->>>>>>> 07998e11
+ 
+    potential_energy = bond2_energy + bond3_energy + field_energy +  bond4_energy +field_q_energy #<-------- xinmeng; add bond4_energy from dihedrals 
+    
     total_momentum = config.mass * comm.allreduce(np.sum(velocities, axis=0), MPI.SUM)
     angular_momentum = config.mass * comm.allreduce(
         np.sum(np.cross(positions, velocities), axis=0), MPI.SUM
