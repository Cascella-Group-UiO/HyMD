"""Handle file input/output in parllel HDF5 fashion
"""
import numpy as np
import h5py
import os
import logging
import getpass
from mpi4py import MPI
from .logger import Logger


class OutDataset:
    """HDF5 dataset handler for file output
    """

    def __init__(
        self, dest_directory, config, double_out=False, disable_mpio=False,
        comm=MPI.COMM_WORLD,
    ):
        """Constructor

        Parameters
        ----------
        dest_directory : str
            Ouput directory for saving data.
        config : Config
            Configuration object.
        double_out : bool, optional
            If :code:`True`, the output HDF5 objects are written in eight byte
            floating point representation. Otherwise, four byte single
            precision is used.
        disable_mpio : bool, optional
            If :code:`True`, disables parallel MPI-enabled HDF5 file output.
            This is a compatibility option used if HDF5 is not compiled with
            MPI support. This makes everything much harder by splitting all
            output in one file per MPI rank, and having an MPI-enabled HDF5
            library is **highly recommended**.
        comm : mpi4py.Comm
            MPI communicator to use for rank commuication.
        """
        self.disable_mpio = disable_mpio
        self.config = config
        if double_out:
            self.float_dtype = "float64"
        else:
            self.float_dtype = "float32"

        if disable_mpio:
            self.file = h5py.File(
                os.path.join(
                    dest_directory,
                    f"sim.hdf5-{comm.rank:6d}-of-{comm.size:6d}"
                ),
                "w",
            )
        else:
            self.file = h5py.File(
                os.path.join(dest_directory, "sim.H5"), "w", driver="mpio",
                comm=comm
            )

    def close_file(self, comm=MPI.COMM_WORLD):
        """Closes the HDF5 output file

        Parameters
        ----------
        comm : mpi4py.Comm
            MPI communicator to use for rank commuication.
        """
        comm.Barrier()
        self.file.close()

    def flush(self):
        """Flushes output buffers, forcing file writes
        """
        self.file.flush()


def setup_time_dependent_element(
    name, parent_group, n_frames, shape, dtype, units=None
):
    """Helper function for setting up time-dependent HDF5 group datasets

    All output groups must adhere to the H5MD standard, meaning a structure of


    |    ┗━ **group** particle group (e.g. :code:`all`) or :code:`observables` group
    |        ┗━ **group** time-dependent data
    |            ┣━ **dataset** :code:`step` :code:`shape=(n_frames,)`
    |            ┣━ **dataset** :code:`time` :code:`shape=(n_frames,)`
    |            ┗━ **dataset** :code:`value` :code:`shape=(n_frames, *)`

    is necessary.

    References
    ----------
    H5MD specification :
        https://www.nongnu.org/h5md/h5md.html
    """  # noqa: E501
    group = parent_group.create_group(name)
    step = group.create_dataset("step", (n_frames,), "int32")
    time = group.create_dataset("time", (n_frames,), "float32")
    value = group.create_dataset("value", (n_frames, *shape), dtype)

    if units is not None:
        group.attrs["units"] = units
    return group, step, time, value


def store_static(
    h5md, rank_range, names, types, indices, config, bonds_2_atom1,
    bonds_2_atom2, molecules=None, velocity_out=False, force_out=False,
    charges=False, dielectrics = False, comm=MPI.COMM_WORLD,
):
    """Outputs all static time-independent quantities to the HDF5 output file

    Parameters
    ----------
    h5md : OutDataset
        HDF5 dataset handler.
    rank_range : list[int]
        Start and end indices for global arrays for each MPI rank.
    names : (N,) numpy.ndarray
        Array of names for :code:`N` particles.
    types : (N,) numpy.ndarray
        Array of type indices for :code:`N` particles.
    indices : (N,) numpy.ndarray
        Array of indices for :code:`N` particles.
    config : Config
        Configuration object.
    bonds_2_atom1 : (B,) numpy.ndarray
        Array of indices of the first particle for :code:`B` total
        two-particle bonds.
    bonds_2_atom2 : (B,) numpy.ndarray
        Array of indices of the second particle for :code:`B` total
        two-particle bonds.
    molecules : (N,) numpy.ndarray, optional
        Array of integer molecule affiliation for each of :code:`N` particles.
        Global (across all MPI ranks) or local (local indices on this MPI rank
        only) may be used, both, without affecting the result.
    velocity_out : bool, optional
        If :code:`True`, velocities are written to output HDF5 file.
    force_out : bool, optional
        If :code:`True`, forces are written to output HDF5 file.
    charges : (N,) numpy.ndarray
        Array of particle charge values for :code:`N` particles.
    comm : mpi4py.Comm
        MPI communicator to use for rank commuication.

    See also
    --------
    prepare_bonds :
        Constructs two-, three-, and four-particle bonds from toplogy input
        file and bond configuration information.
    distribute_input :
        Distributes input arrays onto MPI ranks, attempting load balancing.
    """
    dtype = h5md.float_dtype

    h5md_group = h5md.file.create_group("/h5md")
    h5md.h5md_group = h5md_group
    h5md.observables = h5md.file.create_group("/observables")
    h5md.connectivity = h5md.file.create_group("/connectivity")
    h5md.parameters = h5md.file.create_group("/parameters")

    h5md_group.attrs["version"] = np.array([1, 1], dtype=int)
    author_group = h5md_group.create_group("author")
    author_group.attrs["name"] = np.string_(getpass.getuser())
    creator_group = h5md_group.create_group("creator")
    creator_group.attrs["name"] = np.string_("Hylleraas MD")

    # Check if we are in a git repo and grab the commit hash and the branch if
    # we are, append it to the version number in the output specification. Also
    # grab the user email from git config if we can find it.
    try:
        import git

        try:
            repo_dir = os.path.abspath(
                os.path.join(os.path.dirname(__file__), os.pardir)
            )
            repo = git.Repo(repo_dir)
            commit = repo.head.commit
            branch = repo.active_branch
            version_add = f"[{branch}-branch commit {commit}]"
            try:
                reader = repo.config_reader()
                user_email = reader.get_value("user", "email")
                author_group.attrs["email"] = np.string_(user_email)
            except KeyError:
                ...
        except git.exc.InvalidGitRepositoryError:
            version_add = ""
    except ModuleNotFoundError:
        version_add = ""
    creator_group.attrs["version"] = np.string_("0.0 " + version_add)

    h5md.particles_group = h5md.file.create_group("/particles")
    h5md.all_particles = h5md.particles_group.create_group("all")
    mass = h5md.all_particles.create_dataset(
        "mass", (config.n_particles,), dtype
    )
    mass[...] = config.mass

    if charges is not False:
        charge = h5md.all_particles.create_dataset(
            "charge", (config.n_particles,), dtype="float32"
        )
        charge[indices] = charges
    if dielectrics is not False:
        dielectric = h5md.all_particles.create_dataset(
            "dielectric", (config.n_particles,), dtype="float32"
        )
        dielectric[indices] = dielectrics # need to be sure this is correctly inputed

    box = h5md.all_particles.create_group("box")
    box.attrs["dimension"] = 3
    box.attrs["boundary"] = np.array(
        [np.string_(s) for s in 3 * ["periodic"]], dtype="S8"
    )

    n_frames = config.n_steps // config.n_print
    if np.mod(config.n_steps - 1, config.n_print) != 0:
        n_frames += 1
    if np.mod(config.n_steps, config.n_print) == 1:
        n_frames += 1

    species = h5md.all_particles.create_dataset(
        "species", (config.n_particles,), dtype="i",
    )

    (
        _,
        h5md.positions_step,
        h5md.positions_time,
        h5md.positions,
    ) = setup_time_dependent_element(
        "position",
        h5md.all_particles,
        n_frames,
        (config.n_particles, 3),
        dtype,
        units="nm",
    )
    if velocity_out:
        (
            _,
            h5md.velocities_step,
            h5md.velocities_time,
            h5md.velocities,
        ) = setup_time_dependent_element(
            "velocity",
            h5md.all_particles,
            n_frames,
            (config.n_particles, 3),
            dtype,
            units="nm ps-1",
        )
    if force_out:
        (
            _,
            h5md.forces_step,
            h5md.forces_time,
            h5md.forces,
        ) = setup_time_dependent_element(
            "force",
            h5md.all_particles,
            n_frames,
            (config.n_particles, 3),
            dtype,
            units="kJ nm mol-1",
        )
    (
        _,
        h5md.total_energy_step,
        h5md.total_energy_time,
        h5md.total_energy,
    ) = setup_time_dependent_element(
        "total_energy", h5md.observables, n_frames, (1,), dtype, units="kJ mol-1"  # noqa: E501
    )
    (
        _,
        h5md.kinetc_energy_step,
        h5md.kinetc_energy_time,
        h5md.kinetc_energy,
    ) = setup_time_dependent_element(
        "kinetic_energy", h5md.observables, n_frames, (1,), dtype, units="kJ mol-1"  # noqa: E501
    )
    (
        _,
        h5md.potential_energy_step,
        h5md.potential_energy_time,
        h5md.potential_energy,
    ) = setup_time_dependent_element(
        "potential_energy", h5md.observables, n_frames, (1,), dtype, units="kJ mol-1"  # noqa: E501
    )
    (
        _,
        h5md.bond_energy_step,
        h5md.bond_energy_time,
        h5md.bond_energy,
    ) = setup_time_dependent_element(
        "bond_energy", h5md.observables, n_frames, (1,), dtype, units="kJ mol-1"  # noqa: E501
    )
    (
        _,
        h5md.angle_energy_step,
        h5md.angle_energy_time,
        h5md.angle_energy,
    ) = setup_time_dependent_element(
        "angle_energy", h5md.observables, n_frames, (1,), dtype, units="kJ mol-1"  # noqa: E501
    )
    (
        _,
        h5md.dihedral_energy_step,
        h5md.dihedral_energy_time,
        h5md.dihedral_energy,
    ) = setup_time_dependent_element(
        "dihedral_energy", h5md.observables, n_frames, (1,), dtype, units="kJ mol-1"  # noqa: E501
    )
    (
        _,
        h5md.field_energy_step,
        h5md.field_energy_time,
        h5md.field_energy,
    ) = setup_time_dependent_element(
        "field_energy", h5md.observables, n_frames, (1,), dtype, units="kJ mol-1"  # noqa: E501
    )
    if charges is not False:
        (
            _,
            h5md.field_q_energy_step,
            h5md.field_q_energy_time,
            h5md.field_q_energy,
        ) = setup_time_dependent_element(
            "field_q_energy", h5md.observables, n_frames, (1,), dtype, units="kJ mol-1"  # noqa: E501
        )  # <-------- xinmeng



    (
        _,
        h5md.total_momentum_step,
        h5md.total_momentum_time,
        h5md.total_momentum,
    ) = setup_time_dependent_element(  # noqa: E501
        "total_momentum",
        h5md.observables,
        n_frames,
        (3,),
        dtype,
        units="nm g ps-1 mol-1",
    )
    (
        _,
        h5md.angular_momentum_step,
        h5md.angular_momentum_time,
        h5md.angular_momentum,
    ) = setup_time_dependent_element(  # noqa: E501
        "angular_momentum",
        h5md.observables,
        n_frames,
        (3,),
        dtype,
        units="nm+2 g ps-1 mol-1",
    )
    (
        _,
        h5md.torque_step,
        h5md.torque_time,
        h5md.torque,
    ) = setup_time_dependent_element(  # noqa: E501
        "torque",
        h5md.observables,
        n_frames,
        (3,),
        dtype,
        units="kJ nm+2 mol-1",
    )
    (
        _,
        h5md.temperature_step,
        h5md.temperature_time,
        h5md.temperature,
    ) = setup_time_dependent_element(
        "temperature", h5md.observables, n_frames, (3,), dtype, units="K"
    )
    (
        _,
        h5md.thermostat_work_step,
        h5md.thermostat_work_time,
        h5md.thermostat_work,
    ) = setup_time_dependent_element(
        "thermostat_work", h5md.observables, n_frames, (1,), "float32", units="kJ mol-1"  # noqa: E501
    )
    (
        _,
        h5md.pressure_step,
        h5md.pressure_time,
        h5md.pressure,
    ) = setup_time_dependent_element(
        "pressure", h5md.observables, n_frames, (25,), "float32", units="Bar"
    )
    (
        _,
        h5md.box_step,
        h5md.box_time,
        h5md.box_value,
    ) = setup_time_dependent_element(
        "edges", box, n_frames, (3,3), "float32", units="nm"
    )

    ind_sort = np.argsort(indices)
    for i in ind_sort:
        species[indices[i]] = config.name_to_type_map[names[i].decode("utf-8")]

    h5md.parameters.attrs["config.toml"] = np.string_(str(config))
    vmd_group = h5md.parameters.create_group("vmd_structure")
    index_of_species = vmd_group.create_dataset(
        "indexOfSpecies", (config.n_types,), "i"
    )
    index_of_species[:] = np.array(list(range(config.n_types)))

    # VMD-h5mdplugin maximum name/type name length is 16 characters (for
    # whatever reason [VMD internals?]).
    name_dataset = vmd_group.create_dataset("name", (config.n_types,), "S16")
    type_dataset = vmd_group.create_dataset("type", (config.n_types,), "S16")
    if molecules is not None:
        resid_dataset = vmd_group.create_dataset(
            "resid", (config.n_particles,), "i",
        )

    # Change this
    for i, n in config.type_to_name_map.items():
        name_dataset[i] = np.string_(n[:16])
        if n == "W":
            type_dataset[i] = np.string_("solvent")
        else:
            type_dataset[i] = np.string_("membrane")

    total_bonds = comm.allreduce(len(bonds_2_atom1), MPI.SUM)
    n_bonds_local = len(bonds_2_atom1)

    receive_buffer = comm.gather(n_bonds_local, root=0)
    n_bonds_global = None
    if comm.Get_rank() == 0:
        n_bonds_global = receive_buffer
    n_bonds_global = np.array(comm.bcast(n_bonds_global, root=0))
    rank_bond_start = np.sum(n_bonds_global[: comm.Get_rank()])

    bonds_from = vmd_group.create_dataset("bond_from", (total_bonds,), "i")
    bonds_to = vmd_group.create_dataset("bond_to", (total_bonds,), "i")
    for i in range(n_bonds_local):
        a = bonds_2_atom1[i]
        b = bonds_2_atom2[i]
        bonds_from[rank_bond_start + i] = indices[a] + 1
        bonds_to[rank_bond_start + i] = indices[b] + 1

    if molecules is not None:
        resid_dataset[indices[ind_sort]] = molecules


def store_data(
<<<<<<< HEAD
    h5md, step, frame, indices, positions, velocities, forces, box_size,
    temperature, kinetic_energy, bond2_energy, bond3_energy, bond4_energy,
    field_energy, field_q_energy, time_step, config, velocity_out=False,
    force_out=False, charge_out=False, dump_per_particle=False,
=======
    h5md,
    step,
    frame,
    indices,
    positions,
    velocities,
    forces,
    box_size,
    temperature,
    pressure,
    kinetic_energy,
    bond2_energy,
    bond3_energy,
    field_energy,
    time_step,
    config,
    velocity_out=False,
    force_out=False,
    dump_per_particle=False,
>>>>>>> 84b84324
    comm=MPI.COMM_WORLD,
):
    """Writes time-step data to HDF5 output file

    Handles all quantities which change during simulation, as opposed to
    static quanitities (see :code:`store_static`).

    Parameters
    ----------
    h5md : OutDataset
        HDF5 dataset handler.
    step : int
        Step number.
    frame : int
        Output frame number (:code:`step // n_print`).
    indices : (N,) numpy.ndarray
        Array of indices for :code:`N` particles.
    positions : (N,) numpy.ndarray
        Array of positions for :code:`N` particles in :code:`D` dimensions.
    velocities : (N,) numpy.ndarray
        Array of velocities for :code:`N` particles in :code:`D` dimensions.
    forces : (N,) numpy.ndarray
        Array of forces for :code:`N` particles in :code:`D` dimensions.
    box_size : (D,) numpy.ndarray
        Array containing the simulation box size.
    temperature : float
        Calculated instantaneous temperature.
    kinetic_energy : float
        Calculated instantaneous kinetic energy.
    bond2_energy : float
        Calculated instantaneous harmonic two-particle bond energy.
    bond3_energy : float
        Calculated instantaneous harmonic angular three-particle bond energy.
    bond4_energy : float
        Calculated instantaneous dihedral four-particle torsion energy.
    field_energy : float
        Calculated instantaneous particle-field energy.
    field_energy_q : float
        Calculated instantaneous electrostatic energy.
    time_step : float
        Value of the time step.
    config : Config
        Configuration object.
    velocity_out : bool, optional
        If :code:`True`, velocities are written to output HDF5 file.
    force_out : bool, optional
        If :code:`True`, forces are written to output HDF5 file.
    charge_out : bool, optional
        If :code:`True`, electrostatic energies are written to the output
        HDF5 file.
    dump_per_particle : bool, optional
        If :code:`True`, all quantities are written **per particle**.
    comm : mpi4py.Comm
        MPI communicator to use for rank commuication.

    See also
    --------
    store_static :
        Outputs all static time-independent quantities to the HDF5 output file
    """
    for dset in (
        h5md.positions_step,
        h5md.total_energy_step,
        h5md.potential_energy,
        h5md.kinetc_energy_step,
        h5md.bond_energy_step,
        h5md.angle_energy_step,
        h5md.dihedral_energy_step,
        h5md.field_energy_step,
        h5md.total_momentum_step,
        h5md.angular_momentum_step,
        h5md.torque_step,
        h5md.temperature_step,
        h5md.pressure_step,
        h5md.box_step,
        h5md.thermostat_work_step
    ):
        dset[frame] = step

    for dset in (
        h5md.positions_time,
        h5md.total_energy_time,
        h5md.potential_energy_time,
        h5md.kinetc_energy_time,
        h5md.bond_energy_time,
        h5md.angle_energy_time,
        h5md.dihedral_energy_time,
        h5md.field_energy_time,
        h5md.total_momentum_time,
        h5md.angular_momentum_time,
        h5md.torque_time,
        h5md.temperature_time,
        h5md.pressure_time,
        h5md.box_time,
        h5md.thermostat_work_time
    ):
        dset[frame] = step * time_step

    if velocity_out:
        h5md.velocities_step[frame] = step
        h5md.velocities_time[frame] = step * time_step
    if force_out:
        h5md.forces_step[frame] = step
        h5md.forces_time[frame] = step * time_step
<<<<<<< HEAD
    if charge_out:
        h5md.field_q_energy_step[frame] = step
        h5md.field_q_energy_time[frame] = step * time_step
=======
>>>>>>> 84b84324

    ind_sort = np.argsort(indices)
    h5md.positions[frame, indices[ind_sort]] = positions[ind_sort]

    if velocity_out:
        h5md.velocities[frame, indices[ind_sort]] = velocities[ind_sort]
    if force_out:
        h5md.forces[frame, indices[ind_sort]] = forces[ind_sort]
    if charge_out:
        h5md.field_q_energy[frame] = field_q_energy

    potential_energy = (
        bond2_energy + bond3_energy + bond4_energy + field_energy
        + field_q_energy
    )

    total_momentum = config.mass * comm.allreduce(
        np.sum(velocities, axis=0), MPI.SUM
    )
    angular_momentum = config.mass * comm.allreduce(
        np.sum(np.cross(positions, velocities), axis=0), MPI.SUM
    )
    torque = config.mass * comm.allreduce(
        np.sum(np.cross(positions, forces), axis=0), MPI.SUM
    )
    h5md.total_energy[frame] = kinetic_energy + potential_energy
    h5md.potential_energy[frame] = potential_energy
    h5md.kinetc_energy[frame] = kinetic_energy
    h5md.bond_energy[frame] = bond2_energy
    h5md.angle_energy[frame] = bond3_energy
    h5md.dihedral_energy[frame] = bond4_energy
    h5md.field_energy[frame] = field_energy
    h5md.total_momentum[frame, :] = total_momentum
    h5md.angular_momentum[frame, :] = angular_momentum
    h5md.torque[frame, :] = torque
    h5md.temperature[frame] = temperature
    h5md.pressure[frame] = pressure
    for d in range(3):
        h5md.box_value[frame,d,d] = box_size[d]
    h5md.thermostat_work[frame] = config.thermostat_work

    header_ = 15 * "{:>13}"
    fmt_ = [
        "step",
        "time",
        "temp",
        "tot E",
        "kin E",
        "pot E",
        "field E",
        "elec E",
        "bond E",
        "ang E",
        "dih E",
        "Px",
        "Py",
        "Pz",
        "ΔH" if config.target_temperature else "ΔE",
    ]
    if config.initial_energy is None:
        fmt_[-1] = ""

    divide_by = 1.0
    if dump_per_particle:
        for i in range(3, 9):
            fmt_[i] = fmt_[i][:-2] + "E/N"
        fmt_[-1] += "/N"
        divide_by = config.n_particles
    total_energy = kinetic_energy + potential_energy
    if config.initial_energy is not None:
        if config.target_temperature:
            H_tilde = (
                total_energy - config.initial_energy - config.thermostat_work
            )
        else:
            H_tilde = total_energy - config.initial_energy
    else:
        H_tilde = 0.0

    header = header_.format(*fmt_)
    data_fmt = f'{"{:13}"}{14 * "{:13.5g}" }'
    data = data_fmt.format(
        step,
        time_step * step,
        temperature,
        total_energy / divide_by,
        kinetic_energy / divide_by,
        potential_energy / divide_by,
        field_energy / divide_by,
        field_q_energy / divide_by,
        bond2_energy / divide_by,
        bond3_energy / divide_by,
        bond4_energy / divide_by,
        total_momentum[0] / divide_by,
        total_momentum[1] / divide_by,
        total_momentum[2] / divide_by,
        H_tilde / divide_by,
    )
    Logger.rank0.log(logging.INFO, ("\n" + header + "\n" + data))


def distribute_input(
    in_file, rank, size, n_particles, max_molecule_size=201,
    comm=MPI.COMM_WORLD
):
    """Assign global arrays onto MPI ranks, attempting load balancing

    Distributes approximately equal numbers of particles (workload) onto each
    independent MPI rank, while respecting the requirement that any molecule
    must be fully contained on a single MPI rank only (no splitting molecules
    across multiple CPUs).

    Parameters
    ----------
    in_file : h5py.File
        HDF5 input file object.
    rank : int
        Local rank number for this MPI rank.
    size : int
        Global size of the MPI communicator (number of total CPUs).
    n_particles : int
        Total number of particles.
    max_molecule_size : int, optional
        Maximum size of any molecule present in the system. Used to initially
        guess where the MPI rank boundaries (start/end indices) in the global
        arrays should be placed. If molecules of size
        :code:`>max_molecule_size` exist in the simulation system, HyMD
        **might** work as expected. Or it might fail spectacularly.
    comm : mpi4py.Comm
        MPI communicator to use for rank commuication.

    Returns
    -------
    rank_range :
        Starting and ending indices in the global arrays for each MPI rank.
    """
    if n_particles is None:
        n_particles = len(in_file["indices"])
    np_per_MPI = n_particles // size

    molecules_flag = False
    if "molecules" in in_file:
        molecules_flag = True

    if not molecules_flag:
        if rank == size - 1:
            np_cum_mpi = [rank * np_per_MPI, n_particles]
        else:
            np_cum_mpi = [rank * np_per_MPI, (rank + 1) * np_per_MPI]
        p_mpi_range = list(range(np_cum_mpi[0], np_cum_mpi[1]))
        return p_mpi_range, molecules_flag

    # To avoid splitting molecules across multiple different ranks, we need
    # to read in some extra indices before/after the expected break points
    # and iterate until we find a molecule break.
    #
    # Implicitly assuming no molecule is bigger than
    # min(max_molecule_size, n_particles // n_MPI_ranks) atoms.
    max_molecule_size += 2
    grab_extra = (
        max_molecule_size if np_per_MPI > max_molecule_size else np_per_MPI
    )
    if rank == 0:
        mpi_range_start = 0
        if size == 1:
            mpi_range_end = n_particles
        else:
            mpi_range_end = (rank + 1) * np_per_MPI + grab_extra
    elif rank == size - 1:
        mpi_range_start = rank * np_per_MPI - 1
        mpi_range_end = n_particles
    else:
        mpi_range_start = rank * np_per_MPI - 1
        mpi_range_end = (rank + 1) * np_per_MPI + grab_extra

    molecules = in_file["molecules"][mpi_range_start:mpi_range_end]
    indices = in_file["indices"][mpi_range_start:mpi_range_end]
    molecule_end_indices = np.nonzero(np.diff(molecules))[0]

    p_mpi_range = [None, None]
    if rank == 0:
        p_mpi_range[0] = 0
        if size == 1:
            p_mpi_range[1] = n_particles
        else:
            p_mpi_range[1] = indices[
                molecule_end_indices[molecule_end_indices >= np_per_MPI][0] + 1
            ]
    elif rank == size - 1:
        p_mpi_range[0] = (
            indices[molecule_end_indices[molecule_end_indices > 0][0]] + 1
        )
        p_mpi_range[1] = n_particles
    else:
        p_mpi_range[0] = (
            indices[molecule_end_indices[molecule_end_indices > 0][0]] + 1
        )
        p_mpi_range[1] = (
            indices[molecule_end_indices[molecule_end_indices > np_per_MPI][0]] + 1  # noqa: E501
        )
    return list(range(p_mpi_range[0], p_mpi_range[1])), molecules_flag<|MERGE_RESOLUTION|>--- conflicted
+++ resolved
@@ -459,14 +459,15 @@
     if molecules is not None:
         resid_dataset[indices[ind_sort]] = molecules
 
+# store data old vs
+"""
+h5md, step, frame, indices, positions, velocities, forces, box_size,
+temperature, kinetic_energy, bond2_energy, bond3_energy, bond4_energy,
+field_energy, field_q_energy, time_step, config, velocity_out=False,
+force_out=False, charge_out=False, dump_per_particle=False,
+"""
 
 def store_data(
-<<<<<<< HEAD
-    h5md, step, frame, indices, positions, velocities, forces, box_size,
-    temperature, kinetic_energy, bond2_energy, bond3_energy, bond4_energy,
-    field_energy, field_q_energy, time_step, config, velocity_out=False,
-    force_out=False, charge_out=False, dump_per_particle=False,
-=======
     h5md,
     step,
     frame,
@@ -486,7 +487,6 @@
     velocity_out=False,
     force_out=False,
     dump_per_particle=False,
->>>>>>> 84b84324
     comm=MPI.COMM_WORLD,
 ):
     """Writes time-step data to HDF5 output file
@@ -591,12 +591,9 @@
     if force_out:
         h5md.forces_step[frame] = step
         h5md.forces_time[frame] = step * time_step
-<<<<<<< HEAD
     if charge_out:
         h5md.field_q_energy_step[frame] = step
         h5md.field_q_energy_time[frame] = step * time_step
-=======
->>>>>>> 84b84324
 
     ind_sort = np.argsort(indices)
     h5md.positions[frame, indices[ind_sort]] = positions[ind_sort]
