--- conflicted
+++ resolved
@@ -49,13 +49,8 @@
 #ddt mpiexec                       \
 map -profile mpirun -n ${MPI_NUM_RANKS}        \
 python3 hymd/main.py config.toml input.h5       \
-<<<<<<< HEAD
---logfile=log.txt --verbose 2 \
---destdir=RUN_profile --seed 5
-=======
 --logfile=log.txt --verbose 2 --velocity-output \
 --destdir=RUN_1ns_profile --seed 5
->>>>>>> 6a7c574e
 
 wait
 mkdir ${SLURM_SUBMIT_DIR}/out_${SLURM_JOB_ID}
